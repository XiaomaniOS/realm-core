/*************************************************************************
 *
 * Copyright 2016 Realm Inc.
 *
 * Licensed under the Apache License, Version 2.0 (the "License");
 * you may not use this file except in compliance with the License.
 * You may obtain a copy of the License at
 *
 * http://www.apache.org/licenses/LICENSE-2.0
 *
 * Unless required by applicable law or agreed to in writing, software
 * distributed under the License is distributed on an "AS IS" BASIS,
 * WITHOUT WARRANTIES OR CONDITIONS OF ANY KIND, either express or implied.
 * See the License for the specific language governing permissions and
 * limitations under the License.
 *
 **************************************************************************/

#include "testsettings.hpp"
#ifdef TEST_GROUP

#include <stdint.h>
#include <algorithm>
#include <fstream>

#include <sys/stat.h>
#ifndef _WIN32
#  include <unistd.h>
#  include <sys/types.h>
#endif

#include <realm.hpp>
#include <realm/util/to_string.hpp>
#include <realm/util/file.hpp>
#include <realm/commit_log.hpp>
#include <realm/version.hpp>
#include <realm/history.hpp>

#include "test.hpp"

using namespace realm;
using namespace realm::util;

<<<<<<< HEAD
// First iteration of an automatic read / upgrade test
// When in core version <= 89 / file version 2, this test will write files and
// when in core version > 89 / file version 3, it will read / upgrade the
// previously written files version 2 files.

#if REALM_VERSION_MINOR > 89
#  define TEST_READ_UPGRADE_MODE 1
#else
#  define TEST_READ_UPGRADE_MODE 0
#endif


// FIXME: This will not work when we hit 1.0, but we should also consider
// testing the half matrix of all possible upgrade paths. E.g.:
// 0.88.5->0.88.6->0.89.0->0.89.1->0.90.0->... and 0.88.5->0.90.0 directly etc.
#if REALM_VERSION_MAJOR != 0
#  error FIXME
#endif

=======
#define TEST_READ_UPGRADE_MODE 1 // set to 0 when using this in an older version of core to write new tests files
>>>>>>> fdadf790

// Test independence and thread-safety
// -----------------------------------
//
// All tests must be thread safe and independent of each other. This
// is required because it allows for both shuffling of the execution
// order and for parallelized testing.
//
// In particular, avoid using std::rand() since it is not guaranteed
// to be thread safe. Instead use the API offered in
// `test/util/random.hpp`.
//
// All files created in tests must use the TEST_PATH macro (or one of
// its friends) to obtain a suitable file system path. See
// `test/util/test_path.hpp`.
//
//
// Debugging and the ONLY() macro
// ------------------------------
//
// A simple way of disabling all tests except one called `Foo`, is to
// replace TEST(Foo) with ONLY(Foo) and then recompile and rerun the
// test suite. Note that you can also use filtering by setting the
// environment varible `UNITTEST_FILTER`. See `README.md` for more on
// this.
//
// Another way to debug a particular test, is to copy that test into
// `experiments/testcase.cpp` and then run `sh build.sh
// check-testcase` (or one of its friends) from the command line.


TEST(Upgrade_Database_2_3)
{
    std::string path = test_util::get_test_resource_path() + "test_upgrade_database_" +
        util::to_string(REALM_MAX_BPNODE_SIZE) + "_1.realm";

    // Test upgrading the database file format from version 2 to 3. When you open a version 2 file using SharedGroup
    // it gets converted automatically by Group::upgrade_file_format(). Files cannot be read or written (you cannot
    // even read using Get()) without upgrading the database first.

#if TEST_READ_UPGRADE_MODE
    CHECK_OR_RETURN(File::exists(path));
    SHARED_GROUP_TEST_PATH(temp_copy);

#if 0 // Not possible to upgrade from Group (needs write access to file)
    // Automatic upgrade from Group
    {
        // Make a copy of the version 2 database so that we keep the original file intact and unmodified
        CHECK_OR_RETURN(File::copy(path, temp_copy));

        // Open copy. Group constructor will upgrade automatically if needed, also even though user requested ReadOnly. Todo,
        // discuss if this is OK.
        Group g(temp_copy, 0, Group::mode_ReadOnly);

        TableRef t = g.get_table("table");

        CHECK(t->has_search_index(0));
        CHECK(t->has_search_index(1));

        for (int i = 0; i < 1000; i++) {
            // These tests utilize the Integer and String index. That will crash if the database is still
            // in version 2 format, because the on-disk format of index has changed in version 3.
            string str = util::to_string(i);
            StringData sd(str);
            size_t f = t->find_first_string(0, sd);
            CHECK_EQUAL(f, i);

            f = t->find_first_int(1, i);
            CHECK_EQUAL(f, i);
        }

        g.commit();

        // Test an assert that guards against writing version 2 file to disk
        File::try_remove(path + ".tmp2");
        g.write(path + ".tmp2");

    }
#endif

    // Prohibit automatic upgrade by SharedGroup
    {
        // Make a copy of the version 2 database so that we keep the original file intact and unmodified
        CHECK_OR_RETURN(File::copy(path, temp_copy));

        bool no_create = false;
        SharedGroup::DurabilityLevel durability = SharedGroup::durability_Full;
        const char* encryption_key = nullptr;
        bool allow_upgrade = false;

        CHECK_THROW(
            SharedGroup(temp_copy, no_create, durability, encryption_key, allow_upgrade),
            FileFormatUpgradeRequired);
    }

    // Automatic upgrade from SharedGroup
    {
        // Make a copy of the version 2 database so that we keep the original file intact and unmodified
        CHECK_OR_RETURN(File::copy(path, temp_copy));

        SharedGroup sg(temp_copy);
        ReadTransaction rt(sg);
        ConstTableRef t = rt.get_table("table");

        CHECK(t->has_search_index(0));
        CHECK(t->has_search_index(1));

        for (int i = 0; i < 1000; i++) {
            // These tests utilize the Integer and String index. That will crash if the database is still
            // in version 2 format, because the on-disk format of index has changed in version 3.
            std::string str = util::to_string(i);
            StringData sd(str);
            size_t f = t->find_first_string(0, sd);
            CHECK_EQUAL(f, i);

            f = t->find_first_int(1, i);
            CHECK_EQUAL(f, i);
        }
    }

    // Now see if we can open the upgraded file and also commit to it
    {
        SharedGroup sg(temp_copy);
        WriteTransaction rt(sg);
        TableRef t = rt.get_table("table");

        CHECK(t->has_search_index(0));
        CHECK(t->has_search_index(1));

        for (int i = 0; i < 1000; i++) {
            // These tests utilize the Integer and String index. That will crash if the database is still
            // in version 2 format, because the on-disk format of index has changed in version 3.
            std::string str = util::to_string(i);
            StringData sd(str);
            size_t f = t->find_first_string(0, sd);
            CHECK_EQUAL(f, i);

            f = t->find_first_int(1, i);
            CHECK_EQUAL(f, i);
        }

        sg.commit();
    }


    // Begin from scratch; see if we can upgrade file and then use a write transaction
    {
        // Make a copy of the version 2 database so that we keep the original file intact and unmodified
        CHECK_OR_RETURN(File::copy(path, temp_copy));

        SharedGroup sg(temp_copy);
        WriteTransaction rt(sg);
        TableRef t = rt.get_table("table");

        CHECK(t->has_search_index(0));
        CHECK(t->has_search_index(1));

        for (int i = 0; i < 1000; i++) {
            // These tests utilize the Integer and String index. That will crash if the database is still
            // in version 2 format, because the on-disk format of index has changed in version 3.
            std::string str = util::to_string(i);
            StringData sd(str);
            size_t f = t->find_first_string(0, sd);
            CHECK_EQUAL(f, i);

            f = t->find_first_int(1, i);
            CHECK_EQUAL(f, i);
        }

        sg.commit();

        WriteTransaction rt2(sg);
        TableRef t2 = rt.get_table("table");

        CHECK(t2->has_search_index(0));
        CHECK(t2->has_search_index(1));

        for (int i = 0; i < 1000; i++) {
            // These tests utilize the Integer and String index. That will crash if the database is still
            // in version 2 format, because the on-disk format of index has changed in version 3.
            std::string str = util::to_string(i);
            StringData sd(str);
            size_t f = t2->find_first_string(0, sd);
            CHECK_EQUAL(f, i);

            f = t2->find_first_int(1, i);
            CHECK_EQUAL(f, i);
        }
    }

    // Automatic upgrade from SharedGroup with replication
    {
      CHECK_OR_RETURN(File::copy(path, temp_copy));

      std::unique_ptr<Replication> hist = make_client_history(temp_copy);
      SharedGroup sg(*hist);
      ReadTransaction rt(sg);
      ConstTableRef t = rt.get_table("table");

      CHECK(t->has_search_index(0));
      CHECK(t->has_search_index(1));

      for (int i = 0; i < 1000; i++) {
          // These tests utilize the Integer and String index. That will crash if the database is still
          // in version 2 format, because the on-disk format of index has changed in version 3.
          std::string str = util::to_string(i);
          StringData sd(str);
          size_t f = t->find_first_string(0, sd);
          CHECK_EQUAL(f, i);

          f = t->find_first_int(1, i);
          CHECK_EQUAL(f, i);
      }
    }

#else // test write mode
    char leafsize[20];
    sprintf(leafsize, "%d", REALM_MAX_BPNODE_SIZE);
    File::try_remove(path);

    Group g;
    TableRef t = g.add_table("table");
    t->add_column(type_String, "string");
    t->add_column(type_Int, "integer");

    t->add_search_index(0);
    t->add_search_index(1);

    for (size_t i = 0; i < 1000; i++) {
        t->add_empty_row();
        char tmp[20];
        sprintf(tmp, "%d", i);
        t->set_string(0, i, tmp);
        t->set_int(1, i, i);
    }
    g.write(path);
#endif // TEST_READ_UPGRADE_MODE
}


// Same as above test, just with different string lengths to get better coverage of the different String array types
// that all have been modified by null support
TEST(Upgrade_Database_2_Backwards_Compatible)
{
    std::string path = test_util::get_test_resource_path() + "test_upgrade_database_" +
        util::to_string(REALM_MAX_BPNODE_SIZE) + "_2.realm";

#if TEST_READ_UPGRADE_MODE
    CHECK_OR_RETURN(File::exists(path));
    // Make a copy of the database so that we keep the original file intact and unmodified
    SHARED_GROUP_TEST_PATH(temp_copy);

    CHECK_OR_RETURN(File::copy(path, temp_copy));
    SharedGroup g(temp_copy, 0);

    using sgf = _impl::SharedGroupFriend;
    CHECK_EQUAL(5, sgf::get_file_format_version(g));

    // First table is non-indexed for all columns, second is indexed for all columns
    for (size_t tbl = 0; tbl < 2; tbl++) {
        ReadTransaction rt(g);

        ConstTableRef t = rt.get_table(tbl);

        size_t f;

        for (int i = 0; i < 9; i++) {
            f = t->find_first_string(0, "");
            CHECK_EQUAL(f, 0);
            f = t->where().equal(0, "").find();
            CHECK_EQUAL(f, 0);
            CHECK(t->get_string(0, 0) == "");

            f = t->where().equal(0, "").find();
            std::string s5ia(5, char(i + 'a'));
            f = t->find_first_string(1, s5ia);
            CHECK_EQUAL(f, i);
            f = t->where().equal(1, s5ia).find();
            CHECK_EQUAL(f, i);

            std::string s40ia(40, char(i + 'a'));
            f = t->find_first_string(2, s40ia);
            CHECK_EQUAL(f, i);
            f = t->where().equal(2, s40ia).find();
            CHECK_EQUAL(f, i);

            std::string s200ia(200, char(i + 'a'));
            f = t->find_first_string(3, s200ia);
            CHECK_EQUAL(f, i);
            f = t->where().equal(3, s200ia).find();
            CHECK_EQUAL(f, i);
        }

        f = t->find_first_string(4, "");
        CHECK_EQUAL(f, 0);

        f = t->where().equal(4, "").find();

        CHECK_EQUAL(f, 0);

        f = t->where().not_equal(4, "").find();

        CHECK(f != 0);
        CHECK(t->get_string(4, 0) == "");
        CHECK(!(t->get_string(4, 0) != ""));

        f = t->find_first_string(5, "");
        CHECK_EQUAL(f, 0);

        f = t->where().equal(5, "").find();

        CHECK_EQUAL(f, 0);

        f = t->where().not_equal(5, "").find();

        CHECK(f != 0);
        CHECK(t->get_string(5, 0) == "");
        CHECK(!(t->get_string(5, 0) != ""));

        f = t->find_first_string(6, "");
        CHECK_EQUAL(f, 0);

        f = t->where().equal(6, "").find();

        CHECK_EQUAL(f, 0);

        f = t->where().not_equal(6, "").find();

        CHECK(f != 0);
        CHECK(t->get_string(6, 0) == "");
        CHECK(!(t->get_string(6, 0) != ""));

    }
#else // test write mode
    File::try_remove(path);

    Group g;
    TableRef t[2];
    t[0] = g.add_table("table");
    t[1] = g.add_table("table_indexed");

    for (int tbl = 0; tbl < 2; tbl++) {
        t[tbl]->add_column(type_String, "empty");
        t[tbl]->add_column(type_String, "short");
        t[tbl]->add_column(type_String, "medium");
        t[tbl]->add_column(type_String, "long");

        t[tbl]->add_column(type_String, "short_empty_string");
        t[tbl]->add_column(type_String, "medium_empty_string");
        t[tbl]->add_column(type_String, "long_empty_string");

        for (size_t i = 0; i < 9; i++) {
            t[tbl]->add_empty_row();
            t[tbl]->set_string(0, i, std::string(""));
            t[tbl]->set_string(1, i, std::string(5, char(i + 'a')));
            t[tbl]->set_string(2, i, std::string(40, char(i + 'a')));
            t[tbl]->set_string(3, i, std::string(200, char(i + 'a')));
        }

        // Upgrade leaf to short, medium, long
        t[tbl]->set_string(4, 0, std::string(5, 'a'));
        t[tbl]->set_string(5, 0, std::string(40, 'a'));
        t[tbl]->set_string(6, 0, std::string(200, 'a'));
        // Set contents to empty string
        t[tbl]->set_string(4, 0, std::string(""));
        t[tbl]->set_string(5, 0, std::string(""));
        t[tbl]->set_string(6, 0, std::string(""));
    }

    t[1]->add_search_index(0);
    t[1]->add_search_index(1);
    t[1]->add_search_index(2);
    t[1]->add_search_index(3);
    t[1]->add_search_index(4);
    t[1]->add_search_index(5);
    t[1]->add_search_index(6);

    g.write(path);
#endif // TEST_READ_UPGRADE_MODE
}



// Same as above test, but upgrading through WriteTransaction instead of ReadTransaction
TEST(Upgrade_Database_2_Backwards_Compatible_WriteTransaction)
{
    std::string path = test_util::get_test_resource_path() + "test_upgrade_database_" +
        util::to_string(REALM_MAX_BPNODE_SIZE) + "_2.realm";

#if TEST_READ_UPGRADE_MODE
    CHECK_OR_RETURN(File::exists(path));
    // Make a copy of the database so that we keep the original file intact and unmodified

    SHARED_GROUP_TEST_PATH(temp_copy);

    CHECK_OR_RETURN(File::copy(path, temp_copy));
    SharedGroup g(temp_copy, 0);

    using sgf = _impl::SharedGroupFriend;
    CHECK_EQUAL(5, sgf::get_file_format_version(g));

    // First table is non-indexed for all columns, second is indexed for all columns
    for (size_t tbl = 0; tbl < 2; tbl++) {
        WriteTransaction wt(g);
        TableRef t = wt.get_table(tbl);

        size_t f;

        for (int mode = 0; mode < 2; mode++) {
            if (mode == 1) {
                // Add search index (no-op for second table in this group because it already has indexes on all cols)
                t->add_search_index(0);
                t->add_search_index(1);
                t->add_search_index(2);
                t->add_search_index(3);
                t->add_search_index(4);
                t->add_search_index(5);
                t->add_search_index(6);
            }

            for (int i = 0; i < 9; i++) {
                f = t->find_first_string(0, "");
                CHECK_EQUAL(f, 0);
                f = (t->column<String>(0) == "").find();
                CHECK_EQUAL(f, 0);
                CHECK(t->get_string(0, 0) == "");

                std::string s5ia(5, char(i + 'a'));
                f = t->find_first_string(1, s5ia);
                CHECK_EQUAL(f, i);
                f = (t->column<String>(1) == s5ia).find();
                CHECK_EQUAL(f, i);

                std::string s40ia(40, char(i + 'a'));
                f = t->find_first_string(2, s40ia);
                CHECK_EQUAL(f, i);
                f = (t->column<String>(2) == s40ia).find();
                CHECK_EQUAL(f, i);

                std::string s200ia(200, char(i + 'a'));
                f = t->find_first_string(3, s200ia);
                CHECK_EQUAL(f, i);
                f = (t->column<String>(3) == s200ia).find();
                CHECK_EQUAL(f, i);
            }

            f = t->find_first_string(4, "");
            CHECK_EQUAL(f, 0);
            f = (t->column<String>(4) == "").find();
            CHECK_EQUAL(f, 0);
            f = (t->column<String>(4) != "").find();
            CHECK(f != 0);
            CHECK(t->get_string(4, 0) == "");
            CHECK(!(t->get_string(4, 0) != ""));

            f = t->find_first_string(5, "");
            CHECK_EQUAL(f, 0);
            f = (t->column<String>(5) == "").find();
            CHECK_EQUAL(f, 0);
            f = (t->column<String>(5) != "").find();
            CHECK(f != 0);
            CHECK(t->get_string(5, 0) == "");
            CHECK(!(t->get_string(5, 0) != ""));

            f = t->find_first_string(6, "");
            CHECK_EQUAL(f, 0);
            f = (t->column<String>(6) == "").find();
            CHECK_EQUAL(f, 0);
            f = (t->column<String>(6) != "").find();
            CHECK(f != 0);
            CHECK(t->get_string(6, 0) == "");
            CHECK(!(t->get_string(6, 0) != ""));
        }
    }
#else // test write mode
    File::try_remove(path);

    Group g;
    TableRef t[2];
    t[0] = g.add_table("table");
    t[1] = g.add_table("table_indexed");

    for (int tbl = 0; tbl < 2; tbl++) {
        t[tbl]->add_column(type_String, "empty");
        t[tbl]->add_column(type_String, "short");
        t[tbl]->add_column(type_String, "medium");
        t[tbl]->add_column(type_String, "long");

        t[tbl]->add_column(type_String, "short_empty_string");
        t[tbl]->add_column(type_String, "medium_empty_string");
        t[tbl]->add_column(type_String, "long_empty_string");

        for (size_t i = 0; i < 9; i++) {
            t[tbl]->add_empty_row();
            t[tbl]->set_string(0, i, std::string(""));
            t[tbl]->set_string(1, i, std::string(5, char(i + 'a')));
            t[tbl]->set_string(2, i, std::string(40, char(i + 'a')));
            t[tbl]->set_string(3, i, std::string(200, char(i + 'a')));
        }

        // Upgrade leaf to short, medium, long
        t[tbl]->set_string(4, 0, std::string(5, 'a'));
        t[tbl]->set_string(5, 0, std::string(40, 'a'));
        t[tbl]->set_string(6, 0, std::string(200, 'a'));
        // Set contents to empty string
        t[tbl]->set_string(4, 0, std::string(""));
        t[tbl]->set_string(5, 0, std::string(""));
        t[tbl]->set_string(6, 0, std::string(""));
    }

    t[1]->add_search_index(0);
    t[1]->add_search_index(1);
    t[1]->add_search_index(2);
    t[1]->add_search_index(3);
    t[1]->add_search_index(4);
    t[1]->add_search_index(5);
    t[1]->add_search_index(6);

    g.write(path);
#endif // TEST_READ_UPGRADE_MODE
}



// Test reading/writing of old version 2 BinaryColumn.
TEST(Upgrade_Database_Binary)
{
    std::string path = test_util::get_test_resource_path() + "test_upgrade_database_" +
        util::to_string(REALM_MAX_BPNODE_SIZE) + "_3.realm";

#if TEST_READ_UPGRADE_MODE
    CHECK_OR_RETURN(File::exists(path));
    size_t f;

    // Make a copy of the database so that we keep the original file intact and unmodified
    SHARED_GROUP_TEST_PATH(temp_copy);

    CHECK_OR_RETURN(File::copy(path, temp_copy));
    SharedGroup g(temp_copy, 0);

    WriteTransaction wt(g);
    TableRef t = wt.get_table(0);

    // small blob (< 64 bytes)
    f = t->find_first_binary(0, BinaryData("", 0));
    CHECK_EQUAL(f, 0);
    f = t->where().equal(0, BinaryData("", 0)).find();
    CHECK_EQUAL(f, 0);
    CHECK(t->get_binary(0, 0) == BinaryData("", 0));
    f = t->where().not_equal(0, BinaryData("", 0)).find();
    CHECK(f == 1);
    f = t->where().not_equal(0, BinaryData("foo")).find();
    CHECK(f == 0);

    // make small blob expand, to see if expansion works
    t->add_empty_row();
    t->set_binary(0, 2, BinaryData("1234567890123456789012345678901234567890123456789012345678901234567890"));

    // repeat all previous tests again on new big blob
    f = t->find_first_binary(0, BinaryData("", 0));
    CHECK_EQUAL(f, 0);
    f = t->where().equal(0, BinaryData("", 0)).find();
    CHECK_EQUAL(f, 0);
    CHECK(t->get_binary(0, 0) == BinaryData("", 0));
    f = t->where().not_equal(0, BinaryData("", 0)).find();
    CHECK(f == 1);
    f = t->where().not_equal(0, BinaryData("foo")).find();
    CHECK(f == 0);


    // long blobs
    t = wt.get_table(1);
    f = t->find_first_binary(0, BinaryData("", 0));
    CHECK_EQUAL(f, 0);
    f = t->where().equal(0, BinaryData("", 0)).find();
    CHECK_EQUAL(f, 0);
    CHECK(t->get_binary(0, 0) == BinaryData("", 0));
    f = t->where().not_equal(0, BinaryData("", 0)).find();
    CHECK(f == 1);
    f = t->where().not_equal(0, BinaryData("foo")).find();
    CHECK(f == 0);


#else // test write mode
    File::try_remove(path);

    Group g;
    TableRef t;

    // small blob size (< 64 bytes)
    t = g.add_table("short");
    t->add_column(type_Binary, "bin");
    t->add_empty_row(2);
    t->set_binary(0, 0, BinaryData("", 0)); // Empty string. Remember 0, else it will take up 1 byte!
    t->set_binary(0, 1, BinaryData("foo"));

    // long blocs
    t = g.add_table("long");
    t->add_column(type_Binary, "bin");
    t->add_empty_row(2);
    t->set_binary(0, 0, BinaryData("", 0)); // Empty string. Remember 0, else it will take up 1 byte!
    t->set_binary(0, 0, BinaryData("foo")); // Empty string. Remember 0, else it will take up 1 byte!
    t->set_binary(0, 1, BinaryData("1234567890123456789012345678901234567890123456789012345678901234567890"));

    g.write(path);
#endif // TEST_READ_UPGRADE_MODE
}



// Test upgrading a database with single column containing strings with embedded NULs
TEST(Upgrade_Database_Strings_With_NUL)
{
    std::string path = test_util::get_test_resource_path() + "test_upgrade_database_" +
        util::to_string(REALM_MAX_BPNODE_SIZE) + "_4.realm";

    // entries in this array must have length == index
    const char* const nul_strings[] = {
        "", // length == 0
        "\0",  // length == 1 etc.
        "\0\0",
        "\0\0\0",
        "\0\0\0\0",
    };
    constexpr size_t num_nul_strings = sizeof(nul_strings) / sizeof(nul_strings[0]);

#if TEST_READ_UPGRADE_MODE
    CHECK_OR_RETURN(File::exists(path));

    // Make a copy of the database so that we keep the original file intact and unmodified
    SHARED_GROUP_TEST_PATH(temp_copy);

    CHECK_OR_RETURN(File::copy(path, temp_copy));
    SharedGroup g(temp_copy, 0);

    WriteTransaction wt(g);
    TableRef t = wt.get_table("table");
    size_t reserved_row_index = t->add_empty_row(); // reserved for "upgrading" entry

    // Check if the previously added strings are in the column, 3 times:
    // 0) as is (with ArrayString leafs)
    // 1) after upgrading to ArrayStringLong
    // 2) after upgrading to ArrayBigBlobs
    for (int test_num = 0; test_num < 3; ++test_num) {
        for (size_t j = 0; j < num_nul_strings; ++j) {
            size_t f = t->find_first_string(0, StringData(nul_strings[j], j));
            CHECK_EQUAL(f, j);
            f = t->where().equal(0, StringData(nul_strings[j], j)).find();
            CHECK_EQUAL(f, j);
            CHECK(t->get_string(0, j) == StringData(nul_strings[j], j));
        }

        t->add_search_index(0);

        size_t f = t->where().not_equal(0, StringData(nul_strings[0], 0)).find();
        CHECK(f == 1);
        f = t->where().not_equal(0, StringData(nul_strings[1], 1)).find();
        CHECK(f == 0);

        switch (test_num) {
            case 0:
                t->set_string(0, reserved_row_index, StringData("12345678901234567890")); // length == 20
            case 1:
                t->set_string(0, reserved_row_index, StringData("1234567890123456789012345678901234567890123456789012345678901234567890")); // length == 70
            default:
                break;
        }
    }

#else // test write mode
    File::try_remove(path);

    Group g;

    TableRef t = g.add_table("table");
    t->add_column(type_String, "strings_with_nul_bytes");
    t->add_empty_row(num_nul_strings);
    for (size_t i = 0; i < num_nul_strings; ++i) {
        t->set_string(0, i, StringData(nul_strings[i], i));
    }

    g.write(path);
#endif // TEST_READ_UPGRADE_MODE
}

#if TEST_READ_UPGRADE_MODE
TEST(Upgrade_Database_2_3_Writes_New_File_Format)
{
    std::string path = test_util::get_test_resource_path() + "test_upgrade_database_" +
        util::to_string(REALM_MAX_BPNODE_SIZE) + "_1.realm";
    CHECK_OR_RETURN(File::exists(path));
    SHARED_GROUP_TEST_PATH(temp_copy);
    CHECK_OR_RETURN(File::copy(path, temp_copy));
    SharedGroup sg1(temp_copy);
    SharedGroup sg2(temp_copy); // verify that the we can open another shared group, and it won't deadlock
    using sgf = _impl::SharedGroupFriend;
    CHECK_EQUAL(sgf::get_file_format_version(sg1), sgf::get_file_format_version(sg2));
}

TEST(Upgrade_Database_2_3_Writes_New_File_Format_new)
{
    // The method `inline void SharedGroup::upgrade_file_format()` will first have a fast non-threadsafe
    // test for seeing if the file needs to be upgraded. Then it will make a slower thread-safe check inside a
    // write transaction (transaction acts like a mutex). In debug mode, the `inline void SharedGroup::upgrade_file_format()`
    // method will sleep 0.2 second between the non-threadsafe and the threadsafe test, to ensure that two threads opening
    // the same database file will both think the database needs upgrade in the first check.

    std::string path = test_util::get_test_resource_path() + "test_upgrade_database_" +
        util::to_string(REALM_MAX_BPNODE_SIZE) + "_1.realm";
    CHECK_OR_RETURN(File::exists(path));
    SHARED_GROUP_TEST_PATH(temp_copy);
    CHECK_OR_RETURN(File::copy(path, temp_copy));

    util::Thread t[10];

    for (auto& tt : t) {
        tt.start([&]() {
            SharedGroup sg(temp_copy);
        });
    }

    for (auto& tt : t)
        tt.join();
}

#endif


TEST(Upgrade_InRealmHistory)
{
    // When requesting a in-Realm history, an upgrade to at least file format
    // version 4 is necessary.

    std::string path = test_util::get_test_resource_path() + "test_upgrade_database_" +
        util::to_string(REALM_MAX_BPNODE_SIZE) + "_2.realm";

    CHECK_OR_RETURN(File::exists(path));
    // Make a copy of the database so that we keep the original file intact and unmodified
    SHARED_GROUP_TEST_PATH(temp_path);

    {
        CHECK_OR_RETURN(File::copy(path, temp_path));
        std::unique_ptr<Replication> hist = make_in_realm_history(temp_path);
        SharedGroup sg(*hist);
        using sgf = _impl::SharedGroupFriend;
        CHECK_LESS_EQUAL(4, sgf::get_file_format_version(sg));
    }

    // Try again, but do it in two steps (2->3, 3->5).
    {
        File::remove(temp_path);
        CHECK_OR_RETURN(File::copy(path, temp_path));
        bool no_create = true;
        {
            SharedGroup sg(temp_path, no_create);
            using sgf = _impl::SharedGroupFriend;
            CHECK_EQUAL(5, sgf::get_file_format_version(sg));
        }
        {
            std::unique_ptr<Replication> hist = make_in_realm_history(temp_path);
            SharedGroup sg(*hist);
            using sgf = _impl::SharedGroupFriend;
            CHECK_LESS_EQUAL(4, sgf::get_file_format_version(sg));
        }
    }
}

TEST(Upgrade_DatabaseWithCallback)
{
    std::string path = test_util::get_test_resource_path() + "test_upgrade_database_" +
    util::to_string(REALM_MAX_BPNODE_SIZE) + "_4_to_5_datetime1.realm";

    CHECK_OR_RETURN(File::exists(path));
    SHARED_GROUP_TEST_PATH(temp_copy);

    // Make a copy of the version 4 database so that we keep the original file intact and unmodified
    CHECK_OR_RETURN(File::copy(path, temp_copy));

    // Constructing this SharedGroup will trigger Table::upgrade_olddatetime() for all tables because the file is
    // in version 3
    bool no_create = false;
    SharedGroup::DurabilityLevel durability = SharedGroup::DurabilityLevel::durability_Full;
    const char* encryption_key = nullptr;
    bool allow_file_format_upgrade = true;
    std::function<void(int,int)> upgrade_callback;

    bool did_upgrade = false;
    int old_version, new_version;
    auto callback = [&](int from, int to)
    {
        did_upgrade = true;
        old_version = from;
        new_version = to;
    };

    upgrade_callback = callback;

    SharedGroup sg(temp_copy,
                   no_create,
                   durability,
                   encryption_key,
                   allow_file_format_upgrade,
                   upgrade_callback);

    CHECK(did_upgrade);
    CHECK_EQUAL(old_version, 3);
    CHECK(new_version >= 5);
}

TEST(Upgrade_DatabaseWithCallbackWithException)
{
    std::string path = test_util::get_test_resource_path() + "test_upgrade_database_" +
    util::to_string(REALM_MAX_BPNODE_SIZE) + "_4_to_5_datetime1.realm";

    CHECK_OR_RETURN(File::exists(path));
    SHARED_GROUP_TEST_PATH(temp_copy);

    // Make a copy of the version 4 database so that we keep the original file intact and unmodified
    CHECK_OR_RETURN(File::copy(path, temp_copy));

    // Constructing this SharedGroup will trigger Table::upgrade_olddatetime() for all tables because the file is
    // in version 3
    bool no_create = false;
    SharedGroup::DurabilityLevel durability = SharedGroup::DurabilityLevel::durability_Full;
    const char* encryption_key = nullptr;
    bool allow_file_format_upgrade = true;
    std::function<void(int,int)> upgrade_callback;

    bool did_upgrade = false;
    int old_version, new_version;
    auto exception_callback = [&](int, int)
    {
        throw std::exception();
    };
    auto successful_callback = [&](int from, int to)
    {
        did_upgrade = true;
        old_version = from;
        new_version = to;
    };

    // Callback that throws should revert the upgrade
    upgrade_callback = exception_callback;
    bool exception_thrown = false;
    try {
        SharedGroup sg1(temp_copy,
                        no_create,
                        durability,
                        encryption_key,
                        allow_file_format_upgrade,
                        upgrade_callback);
    }
    catch(...) {
        exception_thrown = true;
    }
    CHECK(exception_thrown);
    CHECK(!did_upgrade);

    // Callback should be triggered here because the file still needs to be upgraded
    upgrade_callback = successful_callback;
    SharedGroup sg2(temp_copy,
                   no_create,
                   durability,
                   encryption_key,
                   allow_file_format_upgrade,
                   upgrade_callback);
    CHECK(did_upgrade);
    CHECK_EQUAL(old_version, 3);
    CHECK(new_version >= 5);

    // Callback should not be triggered here because the file is already upgraded
    did_upgrade = false;
    SharedGroup sg3(temp_copy,
                    no_create,
                    durability,
                    encryption_key,
                    allow_file_format_upgrade,
                    upgrade_callback);
    CHECK(!did_upgrade);
}

// Open an existing database-file-format-version 4 file and check that it automatically upgrades to version 5.
// The upgrade will change all OldDateTime columns into TimeStamp columns.
TEST(Upgrade_Database_4_5_DateTime1)
{
    std::string path = test_util::get_test_resource_path() + "test_upgrade_database_" +
        util::to_string(REALM_MAX_BPNODE_SIZE) + "_4_to_5_datetime1.realm";

#if TEST_READ_UPGRADE_MODE

    // Automatic upgrade from SharedGroup
    {
        CHECK_OR_RETURN(File::exists(path));
        SHARED_GROUP_TEST_PATH(temp_copy);

        // Make a copy of the version 4 database so that we keep the original file intact and unmodified
        CHECK_OR_RETURN(File::copy(path, temp_copy));

        // Constructing this SharedGroup will trigger Table::upgrade_olddatetime() for all tables because the file is
        // in version 4
        SharedGroup sg(temp_copy);

        WriteTransaction rt(sg);
        TableRef t = rt.get_table("table");
        
        CHECK(t->has_search_index(0));
        CHECK(t->has_search_index(1));
        CHECK(!t->has_search_index(2));
        CHECK(!t->has_search_index(3));
        
        CHECK(!t->is_null(0, 0));
        CHECK(!t->is_null(1, 0));
        CHECK(!t->is_null(2, 0));
        CHECK(!t->is_null(3, 0));

        CHECK(!t->is_null(0, 1));
        CHECK(!t->is_null(1, 1));
        CHECK(!t->is_null(2, 1));
        CHECK(!t->is_null(3, 1));

        CHECK(t->is_null(0, 2));
        CHECK(!t->is_null(1, 2));
        CHECK(t->is_null(2, 2));
        CHECK(!t->is_null(3, 2));

        CHECK_EQUAL(t->get_timestamp(0, 0), Timestamp(1234, 0));
        CHECK_EQUAL(t->get_timestamp(1, 0), Timestamp(1234, 0));
        CHECK_EQUAL(t->get_timestamp(2, 0), Timestamp(1234, 0));
        CHECK_EQUAL(t->get_timestamp(3, 0), Timestamp(1234, 0));

        CHECK_EQUAL(t->get_timestamp(0, 1), Timestamp(0, 0));
        CHECK_EQUAL(t->get_timestamp(1, 1), Timestamp(0, 0));
        CHECK_EQUAL(t->get_timestamp(2, 1), Timestamp(0, 0));
        CHECK_EQUAL(t->get_timestamp(3, 1), Timestamp(0, 0));

        CHECK_EQUAL(t->get_timestamp(1, 2), Timestamp(0, 0));
        CHECK_EQUAL(t->get_timestamp(3, 2), Timestamp(0, 0));

        CHECK_EQUAL(t->size(), 3);
    }

#else // test write mode
    // NOTE: This code must be executed from an old file-format-version 4 core in order to create
    // a file-format-version 4 test file!
    char leafsize[20];
    sprintf(leafsize, "%d", REALM_MAX_BPNODE_SIZE);
    File::try_remove(path);

    Group g;
    TableRef t = g.add_table("table");

    // No index
    t->add_column(type_OldDateTime, "dt1", true);  // nullable
    t->add_column(type_OldDateTime, "dt2", false); // nonnullable
                                                // No index
    t->add_column(type_OldDateTime, "dt3", true);  // nullable
    t->add_column(type_OldDateTime, "dt4", false); // nonnullable

    t->add_search_index(0);
    t->add_search_index(1);

    t->add_empty_row();
    t->set_olddatetime(0, 0, OldDateTime(1234));
    t->set_olddatetime(1, 0, OldDateTime(1234));
    t->set_olddatetime(2, 0, OldDateTime(1234));
    t->set_olddatetime(3, 0, OldDateTime(1234));

    t->add_empty_row();
    t->set_olddatetime(0, 1, OldDateTime(0));
    t->set_olddatetime(1, 1, OldDateTime(0));
    t->set_olddatetime(2, 1, OldDateTime(0));
    t->set_olddatetime(3, 1, OldDateTime(0));

    t->add_empty_row();
    t->set_null(0, 2);
    t->set_olddatetime(1, 2, OldDateTime(0));
    t->set_null(2, 2);
    t->set_olddatetime(3, 2, OldDateTime(0));

    g.write(path);
#endif // TEST_READ_UPGRADE_MODE

}

#endif // TEST_GROUP<|MERGE_RESOLUTION|>--- conflicted
+++ resolved
@@ -41,29 +41,7 @@
 using namespace realm;
 using namespace realm::util;
 
-<<<<<<< HEAD
-// First iteration of an automatic read / upgrade test
-// When in core version <= 89 / file version 2, this test will write files and
-// when in core version > 89 / file version 3, it will read / upgrade the
-// previously written files version 2 files.
-
-#if REALM_VERSION_MINOR > 89
-#  define TEST_READ_UPGRADE_MODE 1
-#else
-#  define TEST_READ_UPGRADE_MODE 0
-#endif
-
-
-// FIXME: This will not work when we hit 1.0, but we should also consider
-// testing the half matrix of all possible upgrade paths. E.g.:
-// 0.88.5->0.88.6->0.89.0->0.89.1->0.90.0->... and 0.88.5->0.90.0 directly etc.
-#if REALM_VERSION_MAJOR != 0
-#  error FIXME
-#endif
-
-=======
 #define TEST_READ_UPGRADE_MODE 1 // set to 0 when using this in an older version of core to write new tests files
->>>>>>> fdadf790
 
 // Test independence and thread-safety
 // -----------------------------------
