--- conflicted
+++ resolved
@@ -132,14 +132,9 @@
         const char* encryption_key = nullptr;
         bool allow_upgrade = false;
 
-<<<<<<< HEAD
-        CHECK_THROW(SharedGroup(temp_copy, no_create, durability, encryption_key, allow_upgrade),
-                    FileFormatUpgradeRequired);
-=======
         CHECK_THROW(
             SharedGroup(temp_copy, no_create, SharedGroupOptions(durability, encryption_key, allow_upgrade)),
             FileFormatUpgradeRequired);
->>>>>>> dc042b12
     }
 
     // Automatic upgrade from SharedGroup
@@ -839,12 +834,8 @@
 
     upgrade_callback = callback;
 
-<<<<<<< HEAD
-    SharedGroup sg(temp_copy, no_create, durability, encryption_key, allow_file_format_upgrade, upgrade_callback);
-=======
     SharedGroup sg(temp_copy, no_create,
                    SharedGroupOptions(durability, encryption_key, allow_file_format_upgrade, upgrade_callback));
->>>>>>> dc042b12
 
     CHECK(did_upgrade);
     CHECK_EQUAL(old_version, 3);
@@ -883,13 +874,8 @@
     upgrade_callback = exception_callback;
     bool exception_thrown = false;
     try {
-<<<<<<< HEAD
-        SharedGroup sg1(temp_copy, no_create, durability, encryption_key, allow_file_format_upgrade,
-                        upgrade_callback);
-=======
         SharedGroup sg1(temp_copy, no_create,
                         SharedGroupOptions(durability, encryption_key, allow_file_format_upgrade, upgrade_callback));
->>>>>>> dc042b12
     }
     catch (...) {
         exception_thrown = true;
@@ -899,28 +885,20 @@
 
     // Callback should be triggered here because the file still needs to be upgraded
     upgrade_callback = successful_callback;
-<<<<<<< HEAD
-    SharedGroup sg2(temp_copy, no_create, durability, encryption_key, allow_file_format_upgrade, upgrade_callback);
-=======
     SharedGroup sg2(temp_copy,
                     no_create,
                     SharedGroupOptions(durability,
                                        encryption_key,
                                        allow_file_format_upgrade,
                                        upgrade_callback));
->>>>>>> dc042b12
     CHECK(did_upgrade);
     CHECK_EQUAL(old_version, 3);
     CHECK(new_version >= 5);
 
     // Callback should not be triggered here because the file is already upgraded
     did_upgrade = false;
-<<<<<<< HEAD
-    SharedGroup sg3(temp_copy, no_create, durability, encryption_key, allow_file_format_upgrade, upgrade_callback);
-=======
     SharedGroup sg3(temp_copy, no_create,
                     SharedGroupOptions(durability, encryption_key, allow_file_format_upgrade, upgrade_callback));
->>>>>>> dc042b12
     CHECK(!did_upgrade);
 }
 
