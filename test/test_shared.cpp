/*************************************************************************
 *
 * Copyright 2016 Realm Inc.
 *
 * Licensed under the Apache License, Version 2.0 (the "License");
 * you may not use this file except in compliance with the License.
 * You may obtain a copy of the License at
 *
 * http://www.apache.org/licenses/LICENSE-2.0
 *
 * Unless required by applicable law or agreed to in writing, software
 * distributed under the License is distributed on an "AS IS" BASIS,
 * WITHOUT WARRANTIES OR CONDITIONS OF ANY KIND, either express or implied.
 * See the License for the specific language governing permissions and
 * limitations under the License.
 *
 **************************************************************************/

#include "testsettings.hpp"
#ifdef TEST_SHARED

#include <condition_variable>
#include <streambuf>
#include <fstream>
#include <tuple>
#include <iostream>
#include <fstream>
#include <thread>

// Need fork() and waitpid() for Shared_RobustAgainstDeathDuringWrite
#ifndef _WIN32
#include <unistd.h>
#include <sys/mman.h>
#include <sys/types.h>
#include <sys/wait.h>
#include <csignal>
#include <sched.h>
#define ENABLE_ROBUST_AGAINST_DEATH_DURING_WRITE
#else
#include <windows.h>
#endif

#include <realm/history.hpp>
#include <realm.hpp>
#include <realm/util/features.h>
#include <realm/util/safe_int_ops.hpp>
#include <memory>
#include <realm/util/terminate.hpp>
#include <realm/util/file.hpp>
#include <realm/util/thread.hpp>
#include <realm/util/to_string.hpp>
#include <realm/impl/simulated_failure.hpp>

#include "fuzz_group.hpp"

#include "test.hpp"
#include "test_table_helper.hpp"

extern unsigned int unit_test_random_seed;

using namespace std;
using namespace realm;
using namespace realm::util;
using namespace realm::test_util;
using unit_test::TestContext;


// Test independence and thread-safety
// -----------------------------------
//
// All tests must be thread safe and independent of each other. This
// is required because it allows for both shuffling of the execution
// order and for parallelized testing.
//
// In particular, avoid using std::rand() since it is not guaranteed
// to be thread safe. Instead use the API offered in
// `test/util/random.hpp`.
//
// All files created in tests must use the TEST_PATH macro (or one of
// its friends) to obtain a suitable file system path. See
// `test/util/test_path.hpp`.
//
//
// Debugging and the ONLY() macro
// ------------------------------
//
// A simple way of disabling all tests except one called `Foo`, is to
// replace TEST(Foo) with ONLY(Foo) and then recompile and rerun the
// test suite. Note that you can also use filtering by setting the
// environment varible `UNITTEST_FILTER`. See `README.md` for more on
// this.
//
// Another way to debug a particular test, is to copy that test into
// `experiments/testcase.cpp` and then run `sh build.sh
// check-testcase` (or one of its friends) from the command line.

#if 0
// Sorting benchmark
ONLY(Query_QuickSort2)
{
    Random random(random_int<unsigned long>()); // Seed from slow global generator

                                                // Triggers QuickSort because range > len
    Table ttt;
    auto ints = ttt.add_column(type_Int, "1");
    auto strings = ttt.add_column(type_String, "2");

    for (size_t t = 0; t < 10000; t++) {
        Obj o = ttt.create_object();
        //        o.set<int64_t>(ints, random.draw_int_mod(1100));
        o.set<StringData>(strings, "a");
    }

    Query q = ttt.where();

    std::cerr << "GO";

    for (size_t t = 0; t < 1000; t++) {
        TableView tv = q.find_all();
        tv.sort(strings);
        //        tv.ints(strings);
    }
}
#endif

#if REALM_WINDOWS
namespace {
// NOTE: This does not work like on POSIX: The child will begin execution from
// the unit test entry point, not from where fork() took place.
//
DWORD winfork(std::string unit_test_name)
{
    if (getenv("REALM_FORKED"))
        return GetCurrentProcessId();

    char filename[MAX_PATH];
    DWORD success = GetModuleFileNameA(nullptr, filename, MAX_PATH);
    if (success == 0 || success == MAX_PATH) {
        DWORD err = GetLastError();
        REALM_ASSERT_EX(false, err, MAX_PATH, filename);
    }

    GetModuleFileNameA(nullptr, filename, MAX_PATH);

    StringBuffer environment;
    environment.append("REALM_FORKED=1");
    environment.append("\0", 1);
    environment.append("UNITTEST_FILTER=" + unit_test_name);
    environment.append("\0\0", 2);

    PROCESS_INFORMATION process;
    ZeroMemory(&process, sizeof(process));
    STARTUPINFO info;
    ZeroMemory(&info, sizeof(info));
    info.cb = sizeof(info);

    BOOL b = CreateProcessA(filename, nullptr, 0, 0, false, 0, environment.data(), nullptr, &info, &process);
    REALM_ASSERT_RELEASE(b);

    CloseHandle(process.hProcess);
    CloseHandle(process.hThread);
    return process.dwProcessId;
}
}
#endif


namespace {

// async deamon does not start when launching unit tests from osx, so async is currently disabled on osx.
// Also: async requires interprocess communication, which does not work with our current encryption support.
#if !defined(_WIN32) && !REALM_PLATFORM_APPLE
#if REALM_ANDROID || defined DISABLE_ASYNC || REALM_ENABLE_ENCRYPTION
bool allow_async = false;
#else
bool allow_async = true;
#endif
#endif


namespace {

std::vector<ColKey> test_table_add_columns(TableRef t)
{
    std::vector<ColKey> res;
    res.push_back(t->add_column(type_Int, "first"));
    res.push_back(t->add_column(type_Int, "second"));
    res.push_back(t->add_column(type_Bool, "third"));
    res.push_back(t->add_column(type_String, "fourth"));
    res.push_back(t->add_column(type_Timestamp, "fifth"));
    return res;
}
}

void writer(DBRef sg, uint64_t id)
{
    // std::cerr << "Started writer " << std::endl;
    try {
        auto tr = sg->start_read();
        bool done = false;
        // std::cerr << "Opened sg " << std::endl;
        for (int i = 0; !done; ++i) {
            // std::cerr << "       - " << getpid() << std::endl;
            tr->promote_to_write();
            auto t1 = tr->get_table("test");
            ColKeys _cols = t1->get_column_keys();
            std::vector<ColKey> cols;
            for (auto e : _cols) cols.push_back(e);
            Obj obj = t1->get_object(ObjKey(id));
            done = obj.get<Bool>(cols[2]);
            if (i & 1) {
                obj.add_int(cols[0], 1);
            }
            std::this_thread::yield(); // increase chance of signal arriving in the middle of a transaction
            tr->commit_and_continue_as_read();
        }
        // std::cerr << "Ended pid " << getpid() << std::endl;
        tr->end_read();
    }
    catch (...) {
        // std::cerr << "Exception from " << getpid() << std::endl;
        REALM_ASSERT(false);
    }
}

#if !defined(_WIN32) && !REALM_ENABLE_ENCRYPTION
void killer(TestContext& test_context, int pid, std::string path, int id)
{
    {
        DBRef sg = DB::create(path, true, DBOptions(crypt_key()));
        bool done = false;
        do {
            sched_yield();
            // pseudo randomized wait (to prevent unwanted synchronization effects of yield):
            int n = random() % 10000;
            volatile int thing = 0;
            while (n--)
                thing += random();
            ReadTransaction rt(sg);
            rt.get_group().verify();
            auto t1 = rt.get_table("test");
            auto cols = t1->get_column_keys();
            auto obj = t1->get_object(ObjKey(id));
            done = 10 < obj.get<Int>(cols[0]);
        } while (!done);
    }
    kill(pid, 9);
    int stat_loc = 0;
    int options = 0;
    int ret_pid = waitpid(pid, &stat_loc, options);
    if (ret_pid == pid_t(-1)) {
        if (errno == EINTR)
            std::cerr << "waitpid was interrupted" << std::endl;
        if (errno == EINVAL)
            std::cerr << "waitpid got bad arguments" << std::endl;
        if (errno == ECHILD)
            std::cerr << "waitpid tried to wait for the wrong child: " << pid << std::endl;
        REALM_TERMINATE("waitpid failed");
    }
    bool child_exited_from_signal = WIFSIGNALED(stat_loc);
    CHECK(child_exited_from_signal);
    int child_exit_status = WEXITSTATUS(stat_loc);
    CHECK_EQUAL(0, child_exit_status);
    {
        // Verify that we surely did kill the process before it could do all it's commits.
        DBRef sg = DB::create(path, true);
        ReadTransaction rt(sg);
        rt.get_group().verify();
        auto t1 = rt.get_table("test");
        auto cols = t1->get_column_keys();
        auto obj = t1->get_object(ObjKey(id));
        CHECK(10 < obj.get<Int>(cols[0]));
    }
}

#endif
} // anonymous namespace


#if !defined(_WIN32) && !REALM_ENABLE_ENCRYPTION && !REALM_ANDROID

TEST_IF(Shared_PipelinedWritesWithKills, false)
{
    // FIXME: This test was disabled because it has a strong tendency to leave
    // rogue child processes behind after the root test process aborts. If these
    // orphanned child processes are not manually searched for and killed, they
    // will run indefinitely. Additionally, these child processes will typically
    // grow a Realm file to gigantic sizes over time (100 gigabytes per 20
    // minutes).
    //
    // Idea for solution: Install a custom signal handler for SIGABRT and
    // friends, and kill all spawned child processes from it. See `man abort`.

    CHECK(RobustMutex::is_robust_on_this_platform());
    const int num_processes = 50;
    SHARED_GROUP_TEST_PATH(path);
    DBRef sg = DB::create(path, false, DBOptions(crypt_key()));
    {
        // Create table entries
        WriteTransaction wt(sg);
        auto t1 = wt.add_table("test");
        test_table_add_columns(t1);
        for (int i = 0; i < num_processes; ++i) {
            t1->create_object().set_all(0, i, false, "test");
        }
        wt.commit();
    }
    int pid = fork();
    if (pid == -1)
        REALM_TERMINATE("fork() failed");
    if (pid == 0) {
        // first writer!
        writer(sg, 0);
        _Exit(0);
    }
    else {
        for (int k = 1; k < num_processes; ++k) {
            int pid2 = pid;
            pid = fork();
            if (pid == pid_t(-1))
                REALM_TERMINATE("fork() failed");
            if (pid == 0) {
                writer(sg, k);
                _Exit(0);
            }
            else {
                // std::cerr << "New process " << pid << " killing old " << pid2 << std::endl;
                killer(test_context, pid2, path, k - 1);
            }
        }
        // std::cerr << "Killing last one: " << pid << std::endl;
        killer(test_context, pid, path, num_processes - 1);
    }
    // We need to wait cleaning up til the killed processes have exited.
    millisleep(1000);
}

#endif

#if 0

// This unit test will test the case where the .realm file exceeds the available disk space. To run it, do
// following:
//
// 1: Create a drive that has around 10 MB free disk space *after* the realm-tests binary has been copied to it
// (you can fill up the drive with random data files until you hit 10 MB).
//
// Repeatedly run the realm-tests binary in a loop, like from a bash script. You can even make the bash script
// invoke `pkill realm-tests` with some intervals to test robustness too (if so, start the unit tests with `&`,
// i.e. `realm-tests&` so it runs in the background.

ONLY(Shared_DiskSpace)
{
    for (;;) {
        if (!File::exists("x")) {
            File f("x", realm::util::File::mode_Write);
            f.write(std::string(18 * 1024 * 1024, 'x'));
            f.close();
        }

        std::string path = "test.realm";

        SharedGroup sg(path, false, DBOptions("1234567890123456789012345678901123456789012345678901234567890123"));
        //    SharedGroup sg(path, false, SharedGroupOptions(nullptr));

        int seed = time(0);
        fastrand(seed, true);

        int foo = fastrand(100);
        if (foo > 50) {
            const Group& g = sg.begin_read();
            g.verify();
            continue;
        }

        int action = fastrand(100);

        WriteTransaction wt(sg);
        auto t1 = wt.get_or_add_table("test");

        t1->verify();

        if (t1->size() == 0) {
            t1->add_column(type_String, "name");
        }

        std::string str(fastrand(3000), 'a');

        size_t rows = fastrand(3000);

        for (int64_t i = 0; i < rows; ++i) {
            if (action < 55) {
                t1->add_empty_row();
                t1->set_string(0, t1->size() - 1, str.c_str());
            }
            else {
                if (t1->size() > 0) {
                    t1->remove(0);
                }
            }
        }

        if (fastrand(100) < 5) {
            File::try_remove("y");
            t1->clear();
            File::copy("x", "y");
        }

        if (fastrand(100) < 90) {
            wt.commit();
        }

        if (fastrand(100) < 5) {
            // Sometimes a special situation occurs where we cannot commit a t1-clear() due to low disk space, and where
            // compact also won't work because it has no space to write the new compacted file. The only way out of this
            // is to temporarely free up some disk space
            File::try_remove("y");
            sg.compact();
            File::copy("x", "y");
        }

    }
}

#endif // Only disables above special unit test


TEST(Shared_CompactingOnTheFly)
{
    SHARED_GROUP_TEST_PATH(path);
    Thread writer_thread;
    {
        std::unique_ptr<Replication> hist(make_in_realm_history(path));
        DBRef sg = DB::create(*hist, DBOptions(crypt_key()));
        // Create table entries
        std::vector<ColKey> cols; // unsafe to hold colkeys across transaction! FIXME: should be reported
        {
            WriteTransaction wt(sg);
            auto t1 = wt.add_table("test");
            test_table_add_columns(t1);
            ColKeys _cols = t1->get_column_keys();
            for (auto e : _cols) cols.push_back(e);
            for (int i = 0; i < 100; ++i) {
                t1->create_object(ObjKey(i)).set_all(0, i, false, "test");
            }
            wt.commit();
        }
        {
            writer_thread.start(std::bind(&writer, sg, 41));

            // make sure writer has started:
            bool waiting = true;
            while (waiting) {
                std::this_thread::yield();
                ReadTransaction rt(sg);
                auto t1 = rt.get_table("test");
                ConstObj obj = t1->get_object(ObjKey(41));
                waiting = obj.get<Int>(cols[0]) == 0;
                // std::cerr << t1->get_int(0, 41) << std::endl;
            }

            // since the writer is running, we cannot compact:
            CHECK(sg->compact() == false);
        }
        {
            // make the writer thread terminate:
            WriteTransaction wt(sg);
            auto t1 = wt.get_table("test");
            t1->get_object(ObjKey(41)).set(cols[2], true);
            wt.commit();
        }
        // we must join before the DB object goes out of scope
        writer_thread.join();
    }
    {
        std::unique_ptr<Replication> hist(make_in_realm_history(path));
        DBRef sg2 = DB::create(*hist, DBOptions(crypt_key()));
        {
            WriteTransaction wt(sg2);
            wt.commit();
        }
        CHECK_EQUAL(true, sg2->compact());

        ReadTransaction rt2(sg2);
        auto table = rt2.get_table("test");
        CHECK(table);
        CHECK_EQUAL(table->size(), 100);
        rt2.get_group().verify();
    }
    {
        std::unique_ptr<Replication> hist(make_in_realm_history(path));
        DBRef sg2 = DB::create(*hist, DBOptions(crypt_key()));
        ReadTransaction rt2(sg2);
        auto table = rt2.get_table("test");
        CHECK(table);
        CHECK_EQUAL(table->size(), 100);
        rt2.get_group().verify();
    }
}


TEST(Shared_EncryptedRemap)
{
    // Attempts to trigger code coverage in util::mremap() for the case where the file is encrypted.
    // This requires a "non-encrypted database size" (not physical file sise) which is non-divisible
    // by page_size() *and* is bigger than current allocated section. Following row count and payload
    // seems to work on both Windows+Linux
    const int64_t rows = 12;
    SHARED_GROUP_TEST_PATH(path);
    {
        DBRef sg = DB::create(path, false, DBOptions(crypt_key()));
        // Create table entries

        WriteTransaction wt(sg);
        auto t1 = wt.add_table("test");
        test_table_add_columns(t1);
        std::string str(100000, 'a');
        for (int64_t i = 0; i < rows; ++i) {
            t1->create_object().set_all(0, i, false, str.c_str());
        }
        wt.commit();
    }

    DBRef sg2 = DB::create(path, true, DBOptions(crypt_key()));

    CHECK_EQUAL(true, sg2->compact());
    ReadTransaction rt2(sg2);
    auto table = rt2.get_table("test");
    CHECK(table);
    CHECK_EQUAL(table->size(), rows);
    rt2.get_group().verify();
}


TEST(Shared_Initial)
{
    SHARED_GROUP_TEST_PATH(path);
    {
        // Create a new shared db
        DBRef sg = DB::create(path, false, DBOptions(crypt_key()));

        // Verify that new group is empty
        {
            ReadTransaction rt(sg);
            CHECK(rt.get_group().is_empty());
        }
    }
}


TEST(Shared_InitialMem)
{
    SHARED_GROUP_TEST_PATH(path);
    {
        // Create a new shared db
        bool no_create = false;
        DBRef sg = DB::create(path, no_create, DBOptions(DBOptions::Durability::MemOnly));

        // Verify that new group is empty
        {
            ReadTransaction rt(sg);
            CHECK(rt.get_group().is_empty());
        }
    }

    // In MemOnly mode, the database file must be automatically
    // removed.
    CHECK(!File::exists(path));
}


TEST(Shared_InitialMem_StaleFile)
{
    SHARED_GROUP_TEST_PATH(path);

    // On platforms which do not support automatically deleting a file when it's
    // closed, MemOnly files won't be deleted if the process crashes, and so any
    // existing file at the given path should be overwritten if no one has the
    // file open

    // Create a MemOnly realm at the path so that a lock file gets initialized
    {
        bool no_create = false;
        DBRef r = DB::create(path, no_create, DBOptions(DBOptions::Durability::MemOnly));
    }
    CHECK(!File::exists(path));
    CHECK(File::exists(path.get_lock_path()));

    // Create a file at the DB path to fake a process crashing and failing to
    // delete it
    {
        File f(path, File::mode_Write);
        f.write("text");
    }
    CHECK(File::exists(path));
    CHECK(File::exists(path.get_lock_path()));

    // Verify that we can still open the path as a MemOnly SharedGroup and that
    // it's cleaned up afterwards
    {
        bool no_create = false;
        DBRef sg = DB::create(path, no_create, DBOptions(DBOptions::Durability::MemOnly));
        CHECK(File::exists(path));
    }
    CHECK(!File::exists(path));
    CHECK(File::exists(path.get_lock_path()));
}


TEST(Shared_Initial2)
{
    SHARED_GROUP_TEST_PATH(path);
    {
        // Create a new shared db
        DBRef sg = DB::create(path, false, DBOptions(crypt_key()));

        {
            // Open the same db again (in empty state)
            DBRef sg2 = DB::create(path, false, DBOptions(crypt_key()));

            // Verify that new group is empty
            {
                ReadTransaction rt(sg2);
                CHECK(rt.get_group().is_empty());
            }

            // Add a new table
            {
                WriteTransaction wt(sg2);
                wt.get_group().verify();
                auto t1 = wt.add_table("test");
                test_table_add_columns(t1);
                t1->create_object(ObjKey(7)).set_all(1, 2, false, "test");
                wt.commit();
            }
        }

        // Verify that the new table has been added
        {
            ReadTransaction rt(sg);
            rt.get_group().verify();
            auto t1 = rt.get_table("test");
            auto cols = t1->get_column_keys();
            CHECK_EQUAL(1, t1->size());
            ConstObj obj = t1->get_object(ObjKey(7));
            CHECK_EQUAL(1, obj.get<Int>(cols[0]));
            CHECK_EQUAL(2, obj.get<Int>(cols[1]));
            CHECK_EQUAL(false, obj.get<Bool>(cols[2]));
            CHECK_EQUAL("test", obj.get<String>(cols[3]));
        }
    }
}


TEST(Shared_Initial2_Mem)
{
    SHARED_GROUP_TEST_PATH(path);
    {
        // Create a new shared db
        bool no_create = false;
        DBRef sg = DB::create(path, no_create, DBOptions(DBOptions::Durability::MemOnly));

        {
            // Open the same db again (in empty state)
            DBRef sg2 = DB::create(path, no_create, DBOptions(DBOptions::Durability::MemOnly));

            // Verify that new group is empty
            {
                ReadTransaction rt(sg2);
                CHECK(rt.get_group().is_empty());
            }

            // Add a new table
            {
                WriteTransaction wt(sg2);
                wt.get_group().verify();
                auto t1 = wt.add_table("test");
                test_table_add_columns(t1);
                t1->create_object(ObjKey(7)).set_all(1, 2, false, "test");
                wt.commit();
            }
        }

        // Verify that the new table has been added
        {
            ReadTransaction rt(sg);
            rt.get_group().verify();
            auto t1 = rt.get_table("test");
            auto cols = t1->get_column_keys();
            CHECK_EQUAL(1, t1->size());
            ConstObj obj = t1->get_object(ObjKey(7));
            CHECK_EQUAL(1, obj.get<Int>(cols[0]));
            CHECK_EQUAL(2, obj.get<Int>(cols[1]));
            CHECK_EQUAL(false, obj.get<Bool>(cols[2]));
            CHECK_EQUAL("test", obj.get<String>(cols[3]));
        }
    }
}

TEST(Shared_1)
{
    SHARED_GROUP_TEST_PATH(path);
    {
        // Create a new shared db
        DBRef sg = DB::create(path, false, DBOptions(crypt_key()));
        Timestamp first_timestamp_value{1, 1};
        std::vector<ColKey> cols;

        // Create first table in group
        {
            WriteTransaction wt(sg);
            wt.get_group().verify();
            auto t1 = wt.add_table("test");
            cols = test_table_add_columns(t1);
            t1->create_object(ObjKey(7)).set_all(1, 2, false, "test", Timestamp{1, 1});
            wt.commit();
        }
        {
            ReadTransaction rt(sg);
            rt.get_group().verify();

            // Verify that last set of changes are commited
            auto t2 = rt.get_table("test");
            CHECK(t2->size() == 1);
            ConstObj obj = t2->get_object(ObjKey(7));
            CHECK_EQUAL(1, obj.get<Int>(cols[0]));
            CHECK_EQUAL(2, obj.get<Int>(cols[1]));
            CHECK_EQUAL(false, obj.get<Bool>(cols[2]));
            CHECK_EQUAL("test", obj.get<String>(cols[3]));
            CHECK_EQUAL(first_timestamp_value, obj.get<Timestamp>(cols[4]));

            // Do a new change while still having current read transaction open
            {
                WriteTransaction wt(sg);
                wt.get_group().verify();
                auto t1 = wt.get_table("test");
                t1->create_object(ObjKey(8)).set_all(2, 3, true, "more test", Timestamp{2, 2});
                wt.commit();
            }

            // Verify that that the read transaction does not see
            // the change yet (is isolated)
            CHECK(t2->size() == 1);
            CHECK_EQUAL(1, obj.get<Int>(cols[0]));
            CHECK_EQUAL(2, obj.get<Int>(cols[1]));
            CHECK_EQUAL(false, obj.get<Bool>(cols[2]));
            CHECK_EQUAL("test", obj.get<String>(cols[3]));
            CHECK_EQUAL(first_timestamp_value, obj.get<Timestamp>(cols[4]));
            // Do one more new change while still having current read transaction open
            // so we know that it does not overwrite data held by
            {
                WriteTransaction wt(sg);
                wt.get_group().verify();
                auto t1 = wt.get_table("test");
                t1->create_object(ObjKey(9)).set_all(0, 1, false, "even more test", Timestamp{3, 3});
                wt.commit();
            }

            // Verify that that the read transaction does still not see
            // the change yet (is isolated)
            CHECK(t2->size() == 1);
            CHECK_EQUAL(1, obj.get<Int>(cols[0]));
            CHECK_EQUAL(2, obj.get<Int>(cols[1]));
            CHECK_EQUAL(false, obj.get<Bool>(cols[2]));
            CHECK_EQUAL("test", obj.get<String>(cols[3]));
            CHECK_EQUAL(first_timestamp_value, obj.get<Timestamp>(cols[4]));
        }

        // Start a new read transaction and verify that it can now see the changes
        {
            ReadTransaction rt(sg);
            rt.get_group().verify();
            auto t3 = rt.get_table("test");

            CHECK(t3->size() == 3);
            ConstObj obj7 = t3->get_object(ObjKey(7));
            CHECK_EQUAL(1, obj7.get<Int>(cols[0]));
            CHECK_EQUAL(2, obj7.get<Int>(cols[1]));
            CHECK_EQUAL(false, obj7.get<Bool>(cols[2]));
            CHECK_EQUAL("test", obj7.get<String>(cols[3]));
            CHECK_EQUAL(first_timestamp_value, obj7.get<Timestamp>(cols[4]));

            ConstObj obj8 = t3->get_object(ObjKey(8));
            CHECK_EQUAL(2, obj8.get<Int>(cols[0]));
            CHECK_EQUAL(3, obj8.get<Int>(cols[1]));
            CHECK_EQUAL(true, obj8.get<Bool>(cols[2]));
            CHECK_EQUAL("more test", obj8.get<String>(cols[3]));
            Timestamp second_timestamp_value{2, 2};
            CHECK_EQUAL(second_timestamp_value, obj8.get<Timestamp>(cols[4]));

            ConstObj obj9 = t3->get_object(ObjKey(9));
            CHECK_EQUAL(0, obj9.get<Int>(cols[0]));
            CHECK_EQUAL(1, obj9.get<Int>(cols[1]));
            CHECK_EQUAL(false, obj9.get<Bool>(cols[2]));
            CHECK_EQUAL("even more test", obj9.get<String>(cols[3]));
            Timestamp third_timestamp_value{3, 3};
            CHECK_EQUAL(third_timestamp_value, obj9.get<Timestamp>(cols[4]));
        }
    }
}

TEST(Shared_try_begin_write)
{
    SHARED_GROUP_TEST_PATH(path);
    // Create a new shared db
    DBRef sg = DB::create(path, false, DBOptions(crypt_key()));
    std::mutex thread_obtains_write_lock;
    std::condition_variable cv;
    std::mutex cv_lock;
    bool init_complete = false;

    auto do_async = [&]() {

        auto tr = sg->start_write(true);
        bool success = bool(tr);
        CHECK(success);
        {
            std::lock_guard<std::mutex> lock(cv_lock);
            init_complete = true;
        }
        cv.notify_one();
        TableRef t = tr->add_table(StringData("table"));
        t->add_column(type_String, StringData("string_col"));
        std::vector<ObjKey> keys;
        t->create_objects(1000, keys);
        thread_obtains_write_lock.lock();
        tr->commit();
        thread_obtains_write_lock.unlock();
    };

    thread_obtains_write_lock.lock();
    Thread async_writer;
    async_writer.start(do_async);

    // wait for the thread to start a write transaction
    std::unique_lock<std::mutex> lock(cv_lock);
    cv.wait(lock, [&]{ return init_complete; });

    // Try to also obtain a write lock. This should fail but not block.
    auto tr = sg->start_write(true);
    bool success = bool(tr);
    CHECK(!success);

    // Let the async thread finish its write transaction.
    thread_obtains_write_lock.unlock();
    async_writer.join();

    {
        // Verify that the thread transaction commit succeeded.
        auto rt = sg->start_read();
        ConstTableRef t = rt->get_table(rt->get_table_keys()[0]);
        CHECK(t->get_name() == StringData("table"));
        CHECK(t->get_column_name(t->get_column_keys()[0]) == StringData("string_col"));
        CHECK(t->size() == 1000);
        CHECK(rt->size() == 1);
    }

    // Now try to start a transaction without any contenders.
    tr = sg->start_write(true);
    success = bool(tr);
    CHECK(success);
    CHECK(tr->size() == 1);
    tr->verify();

    // Add some data and finish the transaction.
    auto t2k = tr->add_table(StringData("table 2"))->get_key();
    CHECK(tr->size() == 2);
    tr->commit();

    {
        // Verify that the main thread transaction now succeeded.
        ReadTransaction rt(sg);
        const Group& gr = rt.get_group();
        CHECK(gr.size() == 2);
        CHECK(gr.get_table(t2k)->get_name() == StringData("table 2"));
    }
}

TEST(Shared_Rollback)
{
    SHARED_GROUP_TEST_PATH(path);
    {
        // Create a new shared db
        DBRef sg = DB::create(path, false, DBOptions(crypt_key()));
        std::vector<ColKey> cols;

        // Create first table in group (but rollback)
        {
            WriteTransaction wt(sg);
            wt.get_group().verify();
            auto t1 = wt.add_table("test");
            cols = test_table_add_columns(t1);
            t1->create_object().set_all(1, 2, false, "test");
            // Note: Implicit rollback
        }

        // Verify that no changes were made
        {
            ReadTransaction rt(sg);
            rt.get_group().verify();
            CHECK(!rt.get_group().has_table("test"));
        }

        // Really create first table in group
        {
            WriteTransaction wt(sg);
            wt.get_group().verify();
            auto t1 = wt.add_table("test");
            cols = test_table_add_columns(t1);
            t1->create_object(ObjKey(7)).set_all(1, 2, false, "test");
            wt.commit();
        }

        // Verify that the changes were made
        {
            ReadTransaction rt(sg);
            rt.get_group().verify();
            auto t = rt.get_table("test");
            CHECK(t->size() == 1);
            ConstObj obj = t->get_object(ObjKey(7));
            CHECK_EQUAL(1, obj.get<Int>(cols[0]));
            CHECK_EQUAL(2, obj.get<Int>(cols[1]));
            CHECK_EQUAL(false, obj.get<Bool>(cols[2]));
            CHECK_EQUAL("test", obj.get<String>(cols[3]));
        }

        // Greate more changes (but rollback)
        {
            WriteTransaction wt(sg);
            wt.get_group().verify();
            auto t1 = wt.get_table("test");
            t1->create_object(ObjKey(8)).set_all(0, 0, true, "more test");
            // Note: Implicit rollback
        }

        // Verify that no changes were made
        {
            ReadTransaction rt(sg);
            rt.get_group().verify();
            auto t = rt.get_table("test");
            CHECK(t->size() == 1);
            ConstObj obj = t->get_object(ObjKey(7));
            CHECK_EQUAL(1, obj.get<Int>(cols[0]));
            CHECK_EQUAL(2, obj.get<Int>(cols[1]));
            CHECK_EQUAL(false, obj.get<Bool>(cols[2]));
            CHECK_EQUAL("test", obj.get<String>(cols[3]));
        }
    }
}

TEST(Shared_Writes)
{
    SHARED_GROUP_TEST_PATH(path);
    {
        // Create a new shared db
        DBRef sg = DB::create(path, false, DBOptions(crypt_key()));
        std::vector<ColKey> cols;

        // Create first table in group
        {
            WriteTransaction wt(sg);
            wt.get_group().verify();
            auto t1 = wt.add_table("test");
            cols = test_table_add_columns(t1);
            t1->create_object(ObjKey(7)).set_all(0, 2, false, "test");
            wt.commit();
        }

        // Do a lot of repeated write transactions
        for (size_t i = 0; i < 100; ++i) {
            WriteTransaction wt(sg);
            wt.get_group().verify();
            auto t1 = wt.get_table("test");
            t1->get_object(ObjKey(7)).add_int(cols[0], 1);
            wt.commit();
        }

        // Verify that the changes were made
        {
            ReadTransaction rt(sg);
            rt.get_group().verify();
            auto t = rt.get_table("test");
            const int64_t v = t->get_object(ObjKey(7)).get<Int>(cols[0]);
            CHECK_EQUAL(100, v);
        }
    }
}

namespace {

void add_int(Table& table, ColKey col, int64_t diff)
{
    for (auto& o : table) {
        o.add_int(col, diff);
    }
}

} // anonymous namespace

#if !REALM_ANDROID // FIXME
TEST(Shared_ManyReaders)
{
    // This test was written primarily to expose a former bug in
    // SharedGroup::end_read(), where the lock-file was not remapped
    // after ring-buffer expansion.

    const int chunk_1_size = 251;
    char chunk_1[chunk_1_size];
    for (int i = 0; i < chunk_1_size; ++i)
        chunk_1[i] = (i + 3) % 251;
    const int chunk_2_size = 123;
    char chunk_2[chunk_2_size];
    for (int i = 0; i < chunk_2_size; ++i)
        chunk_2[i] = (i + 11) % 241;

#if TEST_DURATION < 1
    // Mac OS X 10.8 cannot handle more than 15 due to its default ulimit settings.
    int rounds[] = {3, 5, 7, 9, 11, 13};
#else
    int rounds[] = {3, 5, 11, 15, 17, 23, 27, 31, 47, 59};
#endif
    const int num_rounds = sizeof rounds / sizeof *rounds;

    const int max_N = 64;
    CHECK(max_N >= rounds[num_rounds - 1]);
    DBRef shared_groups[8 * max_N];
    TransactionRef read_transactions[8 * max_N];
    ColKey col_int;
    ColKey col_bin;

    for (int round = 0; round < num_rounds; ++round) {
        int N = rounds[round];

        SHARED_GROUP_TEST_PATH(path);

        bool no_create = false;
        auto root_sg = DB::create(path, no_create, DBOptions(DBOptions::Durability::MemOnly));

        // Add two tables
        {
            WriteTransaction wt(root_sg);
            wt.get_group().verify();
            bool was_added = false;
            TableRef test_1 = wt.get_or_add_table("test_1", &was_added);
            if (was_added) {
                col_int = test_1->add_column(type_Int, "i");
            }
            test_1->create_object().set(col_int, 0);
            TableRef test_2 = wt.get_or_add_table("test_2", &was_added);
            if (was_added) {
                col_bin = test_2->add_column(type_Binary, "b");
            }
            wt.commit();
        }


        // Create 8*N shared group accessors
        for (int i = 0; i < 8 * N; ++i)
            shared_groups[i] = DB::create(path, no_create, DBOptions(DBOptions::Durability::MemOnly));

        // Initiate 2*N read transactions with progressive changes
        for (int i = 0; i < 2 * N; ++i) {
            read_transactions[i] = shared_groups[i]->start_read();
            read_transactions[i]->verify();
            {
                ConstTableRef test_1 = read_transactions[i]->get_table("test_1");
                CHECK_EQUAL(1u, test_1->size());
                CHECK_EQUAL(i, test_1->begin()->get<Int>(col_int));
                ConstTableRef test_2 = read_transactions[i]->get_table("test_2");
                int n_1 = i * 1;
                int n_2 = i * 18;
                CHECK_EQUAL(n_1 + n_2, test_2->size());
                for (int j = 0; j < n_1 + n_2; ++j) {
                    if (j % 19 == 0) {
                        CHECK_EQUAL(BinaryData(chunk_1), test_2->get_object(j).get<Binary>(col_bin));
                    }
                    else {
                        CHECK_EQUAL(BinaryData(chunk_2), test_2->get_object(j).get<Binary>(col_bin));
                    }
                }
            }
            {
                WriteTransaction wt(root_sg);
                wt.get_group().verify();
                TableRef test_1 = wt.get_table("test_1");
                add_int(*test_1, col_int, 1);
                TableRef test_2 = wt.get_table("test_2");
                test_2->create_object().set(col_bin, BinaryData(chunk_1));
                wt.commit();
            }
            {
                WriteTransaction wt(root_sg);
                wt.get_group().verify();
                TableRef test_2 = wt.get_table("test_2");
                for (int j = 0; j < 18; ++j) {
                    test_2->create_object().set(col_bin, BinaryData(chunk_2));
                }
                wt.commit();
            }
        }

        // Check isolation between read transactions
        for (int i = 0; i < 2 * N; ++i) {
            ConstTableRef test_1 = read_transactions[i]->get_table("test_1");
            CHECK_EQUAL(1, test_1->size());
            CHECK_EQUAL(i, test_1->begin()->get<Int>(col_int));
            ConstTableRef test_2 = read_transactions[i]->get_table("test_2");
            int n_1 = i * 1;
            int n_2 = i * 18;
            CHECK_EQUAL(n_1 + n_2, test_2->size());
            for (int j = 0; j < n_1 + n_2; ++j) {
                if (j % 19 == 0) {
                    CHECK_EQUAL(BinaryData(chunk_1), test_2->get_object(j).get<Binary>(col_bin));
                }
                else {
                    CHECK_EQUAL(BinaryData(chunk_2), test_2->get_object(j).get<Binary>(col_bin));
                }
            }
        }

        // End the first half of the read transactions during further
        // changes
        for (int i = N - 1; i >= 0; --i) {
            {
                WriteTransaction wt(root_sg);
#if !defined(_WIN32) || TEST_DURATION > 0 // These .verify() calls are horribly slow on Windows
                wt.get_group().verify();
#endif
                TableRef test_1 = wt.get_table("test_1");
                add_int(*test_1, col_int, 2);
                wt.commit();
            }
            {
                ConstTableRef test_1 = read_transactions[i]->get_table("test_1");
                CHECK_EQUAL(1, test_1->size());
                CHECK_EQUAL(i, test_1->begin()->get<Int>(col_int));
                ConstTableRef test_2 = read_transactions[i]->get_table("test_2");
                int n_1 = i * 1;
                int n_2 = i * 18;
                CHECK_EQUAL(n_1 + n_2, test_2->size());
                for (int j = 0; j < n_1 + n_2; ++j) {
                    if (j % 19 == 0) {
                        CHECK_EQUAL(BinaryData(chunk_1), test_2->get_object(j).get<Binary>(col_bin));
                    }
                    else {
                        CHECK_EQUAL(BinaryData(chunk_2), test_2->get_object(j).get<Binary>(col_bin));
                    }
                }
            }
            read_transactions[i] = nullptr;
        }

        // Initiate 6*N extra read transactionss with further progressive changes
        for (int i = 2 * N; i < 8 * N; ++i) {
            read_transactions[i] = shared_groups[i]->start_read();
#if !defined(_WIN32) || TEST_DURATION > 0
            read_transactions[i]->verify();
#endif
            {
                ConstTableRef test_1 = read_transactions[i]->get_table("test_1");
                CHECK_EQUAL(1u, test_1->size());
                int i_2 = 2 * N + i;
                CHECK_EQUAL(i_2, test_1->begin()->get<Int>(col_int));
                ConstTableRef test_2 = read_transactions[i]->get_table("test_2");
                int n_1 = i * 1;
                int n_2 = i * 18;
                CHECK_EQUAL(n_1 + n_2, test_2->size());
                for (int j = 0; j < n_1 + n_2; ++j) {
                    if (j % 19 == 0) {
                        CHECK_EQUAL(BinaryData(chunk_1), test_2->get_object(j).get<Binary>(col_bin));
                    }
                    else {
                        CHECK_EQUAL(BinaryData(chunk_2), test_2->get_object(j).get<Binary>(col_bin));
                    }
                }
            }
            {
                WriteTransaction wt(root_sg);
#if !defined(_WIN32) || TEST_DURATION > 0
                wt.get_group().verify();
#endif
                TableRef test_1 = wt.get_table("test_1");
                add_int(*test_1, col_int, 1);
                TableRef test_2 = wt.get_table("test_2");
                test_2->create_object().set(col_bin, BinaryData(chunk_1));
                wt.commit();
            }
            {
                WriteTransaction wt(root_sg);
#if !defined(_WIN32) || TEST_DURATION > 0
                wt.get_group().verify();
#endif
                TableRef test_2 = wt.get_table("test_2");
                for (int j = 0; j < 18; ++j) {
                    test_2->create_object().set(col_bin, BinaryData(chunk_2));
                }
                wt.commit();
            }
        }

        // End all remaining read transactions during further changes
        for (int i = 1 * N; i < 8 * N; ++i) {
            {
                WriteTransaction wt(root_sg);
#if !defined(_WIN32) || TEST_DURATION > 0
                wt.get_group().verify();
#endif
                TableRef test_1 = wt.get_table("test_1");
                add_int(*test_1, col_int, 2);
                wt.commit();
            }
            {
                ConstTableRef test_1 = read_transactions[i]->get_table("test_1");
                CHECK_EQUAL(1, test_1->size());
                int i_2 = i < 2 * N ? i : 2 * N + i;
                CHECK_EQUAL(i_2, test_1->begin()->get<Int>(col_int));
                ConstTableRef test_2 = read_transactions[i]->get_table("test_2");
                int n_1 = i * 1;
                int n_2 = i * 18;
                CHECK_EQUAL(n_1 + n_2, test_2->size());
                for (int j = 0; j < n_1 + n_2; ++j) {
                    if (j % 19 == 0) {
                        CHECK_EQUAL(BinaryData(chunk_1), test_2->get_object(j).get<Binary>(col_bin));
                    }
                    else {
                        CHECK_EQUAL(BinaryData(chunk_2), test_2->get_object(j).get<Binary>(col_bin));
                    }
                }
            }
            read_transactions[i] = nullptr;
        }

        // Check final state via each shared group, then destroy it
        for (int i = 0; i < 8 * N; ++i) {
            {
                ReadTransaction rt(shared_groups[i]);
#if !defined(_WIN32) || TEST_DURATION > 0
                rt.get_group().verify();
#endif
                ConstTableRef test_1 = rt.get_table("test_1");
                CHECK_EQUAL(1, test_1->size());
                CHECK_EQUAL(3 * 8 * N, test_1->begin()->get<Int>(col_int));
                ConstTableRef test_2 = rt.get_table("test_2");
                int n_1 = 8 * N * 1;
                int n_2 = 8 * N * 18;
                CHECK_EQUAL(n_1 + n_2, test_2->size());
                for (int j = 0; j < n_1 + n_2; ++j) {
                    if (j % 19 == 0) {
                        CHECK_EQUAL(BinaryData(chunk_1), test_2->get_object(j).get<Binary>(col_bin));
                    }
                    else {
                        CHECK_EQUAL(BinaryData(chunk_2), test_2->get_object(j).get<Binary>(col_bin));
                    }
                }
            }
            shared_groups[i] = nullptr;
        }

        // Check final state via new shared group
        {
            DBRef sg = DB::create(path, no_create, DBOptions(DBOptions::Durability::MemOnly));
            ReadTransaction rt(sg);
#if !defined(_WIN32) || TEST_DURATION > 0
            rt.get_group().verify();
#endif
            ConstTableRef test_1 = rt.get_table("test_1");
            CHECK_EQUAL(1, test_1->size());
            CHECK_EQUAL(3 * 8 * N, test_1->begin()->get<Int>(col_int));
            ConstTableRef test_2 = rt.get_table("test_2");
            int n_1 = 8 * N * 1;
            int n_2 = 8 * N * 18;
            CHECK_EQUAL(n_1 + n_2, test_2->size());
            for (int j = 0; j < n_1 + n_2; ++j) {
                if (j % 19 == 0) {
                    CHECK_EQUAL(BinaryData(chunk_1), test_2->get_object(j).get<Binary>(col_bin));
                }
                else {
                    CHECK_EQUAL(BinaryData(chunk_2), test_2->get_object(j).get<Binary>(col_bin));
                }
            }
        }
    }
}
#endif

// This test is a minimal repro. of core issue #842.
TEST(Many_ConcurrentReaders)
{
    SHARED_GROUP_TEST_PATH(path);
    const std::string path_str = path;

    // setup
    DBRef sg_w = DB::create(path_str);
    WriteTransaction wt(sg_w);
    TableRef t = wt.add_table("table");
    auto col_ndx = t->add_column(type_String, "column");
    t->create_object().set(col_ndx, StringData("string"));
    wt.commit();
    sg_w->close();

    auto reader = [path_str]() {
        try {
            for (int i = 0; i < 1000; ++i) {
                DBRef sg_r = DB::create(path_str);
                ReadTransaction rt(sg_r);
                rt.get_group().verify();
            }
        }
        catch (...) {
            REALM_ASSERT(false);
        }
    };

    constexpr int num_threads = 4;
    Thread threads[num_threads];
    for (int i = 0; i < num_threads; ++i) {
        threads[i].start(reader);
    }
    for (int i = 0; i < num_threads; ++i) {
        threads[i].join();
    }
}



TEST(Shared_WritesSpecialOrder)
{
    SHARED_GROUP_TEST_PATH(path);
    DBRef sg = DB::create(path, false, DBOptions(crypt_key()));

    const int num_rows =
        5; // FIXME: Should be strictly greater than REALM_MAX_BPNODE_SIZE, but that takes too long time.
    const int num_reps = 25;

    {
        WriteTransaction wt(sg);
        wt.get_group().verify();
        auto table = wt.add_table("test");
        auto col = table->add_column(type_Int, "first");
        for (int i = 0; i < num_rows; ++i) {
            table->create_object(ObjKey(i)).set(col, 0);
        }
        wt.commit();
    }

    for (int i = 0; i < num_rows; ++i) {
        for (int j = 0; j < num_reps; ++j) {
            {
                WriteTransaction wt(sg);
                wt.get_group().verify();
                auto table = wt.get_table("test");
                auto col = table->get_column_key("first");
                Obj obj = table->get_object(ObjKey(i));
                CHECK_EQUAL(j, obj.get<Int>(col));
                obj.add_int(col, 1);
                wt.commit();
            }
        }
    }

    {
        ReadTransaction rt(sg);
        rt.get_group().verify();
        auto table = rt.get_table("test");
        auto col = table->get_column_key("first");
        for (int i = 0; i < num_rows; ++i) {
            CHECK_EQUAL(num_reps, table->get_object(ObjKey(i)).get<Int>(col));
        }
    }
}

namespace {

void writer_threads_thread(TestContext& test_context, std::string path, ObjKey key)
{
    // Open shared db
    DBRef sg = DB::create(path, false, DBOptions(crypt_key()));

    for (size_t i = 0; i < 100; ++i) {
        // Increment cell
        {
            WriteTransaction wt(sg);
            wt.get_group().verify();
            auto t1 = wt.get_table("test");
            auto cols = t1->get_column_keys();
            t1->get_object(key).add_int(cols[0], 1);
            // FIXME: For some reason this takes ages when running
            // inside valgrind, it is probably due to the "extreme
            // overallocation" bug. The 1000 transactions performed
            // here can produce a final database file size of more
            // than 1 GiB. Really! And that is a table with only 10
            // rows. It is about 1 MiB per transaction.
            wt.commit();
        }

        // Verify in new transaction so that we interleave
        // read and write transactions
        {
            ReadTransaction rt(sg);
            rt.get_group().verify();
            auto t = rt.get_table("test");
            auto cols = t->get_column_keys();
            int64_t v = t->get_object(key).get<Int>(cols[0]);
            int64_t expected = i + 1;
            CHECK_EQUAL(expected, v);
        }
    }
}

} // anonymous namespace

TEST(Shared_WriterThreads)
{
    SHARED_GROUP_TEST_PATH(path);
    {
        // Create a new shared db
        DBRef sg = DB::create(path, false, DBOptions(crypt_key()));

        const int thread_count = 10;
        // Create first table in group
        {
            WriteTransaction wt(sg);
            wt.get_group().verify();
            auto t1 = wt.add_table("test");
            test_table_add_columns(t1);
            for (int i = 0; i < thread_count; ++i)
                t1->create_object(ObjKey(i)).set_all(0, 2, false, "test");
            wt.commit();
        }

        Thread threads[thread_count];

        // Create all threads
        for (int i = 0; i < thread_count; ++i)
            threads[i].start([this, &path, i] { writer_threads_thread(test_context, path, ObjKey(i)); });

        // Wait for all threads to complete
        for (int i = 0; i < thread_count; ++i)
            threads[i].join();

        // Verify that the changes were made
        {
            ReadTransaction rt(sg);
            rt.get_group().verify();
            auto t = rt.get_table("test");
            auto col = t->get_column_keys()[0];

            for (int i = 0; i < thread_count; ++i) {
                int64_t v = t->get_object(ObjKey(i)).get<Int>(col);
                CHECK_EQUAL(100, v);
            }
        }
    }
}


#if !REALM_ENABLE_ENCRYPTION && defined(ENABLE_ROBUST_AGAINST_DEATH_DURING_WRITE)
// this unittest has issues that has not been fully understood, but could be
// related to interaction between posix robust mutexes and the fork() system call.
// it has so far only been seen failing on Linux, so we enable it on ios.
#if REALM_PLATFORM_APPLE

// Not supported on Windows in particular? Keywords: winbug
TEST(Shared_RobustAgainstDeathDuringWrite)
{
    // Abort if robust mutexes are not supported on the current
    // platform. Otherwise we would probably get into a dead-lock.
    if (!RobustMutex::is_robust_on_this_platform())
        return;

    // This test can only be conducted by spawning independent
    // processes which can then be terminated individually.
    const int process_count = 100;
    SHARED_GROUP_TEST_PATH(path);

    for (int i = 0; i < process_count; ++i) {
        pid_t pid = fork();
        if (pid == pid_t(-1))
            REALM_TERMINATE("fork() failed");
        if (pid == 0) {
            // Child
            DBRef sg = DB::create(path, false, DBOptions(crypt_key()));
            WriteTransaction wt(sg);
            wt.get_group().verify();
            TableRef table = wt.get_or_add_table("alpha");
            _Exit(42); // Die hard with an active write transaction
        }
        else {
            // Parent
            int stat_loc = 0;
            int options = 0;
            pid = waitpid(pid, &stat_loc, options);
            if (pid == pid_t(-1))
                REALM_TERMINATE("waitpid() failed");
            bool child_exited_normaly = WIFEXITED(stat_loc);
            CHECK(child_exited_normaly);
            int child_exit_status = WEXITSTATUS(stat_loc);
            CHECK_EQUAL(42, child_exit_status);
        }

        // Check that we can continue without dead-locking
        {
            DBRef sg = DB::create(path, false, DBOptions(crypt_key()));
            WriteTransaction wt(sg);
            wt.get_group().verify();
            TableRef table = wt.get_or_add_table("beta");
            if (table->is_empty()) {
                table->add_column(type_Int, "i");
                table->insert_empty_row(0);
                table->set_int(0, 0, 0);
            }
            add_int(*table, 0, 1);
            wt.commit();
        }
    }

    {
        DBRef sg = DB::create(path, false, DBOptions(crypt_key()));
        ReadTransaction rt(sg);
        rt.get_group().verify();
        CHECK(!rt.has_table("alpha"));
        CHECK(rt.has_table("beta"));
        ConstTableRef table = rt.get_table("beta");
        CHECK_EQUAL(process_count, table->get_int(0, 0));
    }
}

#endif // on apple
#endif // encryption enabled

// not ios or android
//#endif // defined TEST_ROBUSTNESS && defined ENABLE_ROBUST_AGAINST_DEATH_DURING_WRITE && !REALM_ENABLE_ENCRYPTION


TEST(Shared_SpaceOveruse)
{
#if TEST_DURATION < 1
    int n_outer = 300;
    int n_inner = 21;
#else
    int n_outer = 3000;
    int n_inner = 42;
#endif

    // Many transactions
    SHARED_GROUP_TEST_PATH(path);
    DBRef sg = DB::create(path, false, DBOptions(crypt_key()));

    // Do a lot of sequential transactions
    for (int i = 0; i != n_outer; ++i) {
        WriteTransaction wt(sg);
        wt.get_group().verify();
        auto table = wt.get_or_add_table("my_table");

        if (table->is_empty()) {
            REALM_ASSERT(table);
            table->add_column(type_String, "text");
        }
        auto cols = table->get_column_keys();

        for (int j = 0; j != n_inner; ++j) {
            REALM_ASSERT(table);
            table->create_object().set(cols[0], "x");
        }
        wt.commit();
    }

    // Verify that all was added correctly
    {
        ReadTransaction rt(sg);
        rt.get_group().verify();
        auto table = rt.get_table("my_table");
        auto col = table->get_column_keys()[0];
        size_t n = table->size();
        CHECK_EQUAL(n_outer * n_inner, n);

        for (auto it : *table) {
            CHECK_EQUAL("x", it.get<String>(col));
        }

        table->verify();
    }
}


TEST(Shared_Notifications)
{
    // Create a new shared db
    SHARED_GROUP_TEST_PATH(path);
    DBRef sg = DB::create(path, false, DBOptions(crypt_key()));
    TransactionRef tr1 = sg->start_read();

    // No other instance have changed db since last transaction
    CHECK(!sg->has_changed(tr1));

    {
        // Open the same db again (in empty state)
        DBRef sg2 = DB::create(path, false, DBOptions(crypt_key()));

        // Verify that new group is empty
        {
            TransactionRef reader = sg2->start_read();
            CHECK(reader->is_empty());
            CHECK(!sg2->has_changed(reader));
        }

        // No other instance have changed db since last transaction

        // Add a new table
        {
            WriteTransaction wt(sg2);
            wt.get_group().verify();
            auto t1 = wt.add_table("test");
            test_table_add_columns(t1);
            t1->create_object(ObjKey(7)).set_all(1, 2, false, "test");
            wt.commit();
        }
    }

    // Db has been changed by other instance
    CHECK(sg->has_changed(tr1));
    tr1 = sg->start_read();
    // Verify that the new table has been added
    {
        ReadTransaction rt(sg);
        rt.get_group().verify();
        auto t1 = rt.get_table("test");
        CHECK_EQUAL(1, t1->size());
        ConstObj obj = t1->get_object(ObjKey(7));
        auto cols = t1->get_column_keys();
        CHECK_EQUAL(1, obj.get<Int>(cols[0]));
        CHECK_EQUAL(2, obj.get<Int>(cols[1]));
        CHECK_EQUAL(false, obj.get<Bool>(cols[2]));
        CHECK_EQUAL("test", obj.get<String>(cols[3]));
    }

    // No other instance have changed db since last transaction
    CHECK(!sg->has_changed(tr1));
}


TEST(Shared_FromSerialized)
{
    SHARED_GROUP_TEST_PATH(path);

    // Create new group and serialize to disk
    {
        Group g1;
        auto t1 = g1.add_table("test");
        test_table_add_columns(t1);
        t1->create_object(ObjKey(7)).set_all(1, 2, false, "test");
        g1.write(path, crypt_key());
    }

    // Open same file as shared group
    DBRef sg = DB::create(path, false, DBOptions(crypt_key()));

    // Verify that contents is there when shared
    {
        ReadTransaction rt(sg);
        rt.get_group().verify();
        auto t1 = rt.get_table("test");
        CHECK_EQUAL(1, t1->size());
        ConstObj obj = t1->get_object(ObjKey(7));
        auto cols = t1->get_column_keys();
        CHECK_EQUAL(1, obj.get<Int>(cols[0]));
        CHECK_EQUAL(2, obj.get<Int>(cols[1]));
        CHECK_EQUAL(false, obj.get<Bool>(cols[2]));
        CHECK_EQUAL("test", obj.get<String>(cols[3]));
    }
}

TEST_IF(Shared_StringIndexBug1, TEST_DURATION >= 1)
{
    SHARED_GROUP_TEST_PATH(path);
    DBRef db = DB::create(path, false, DBOptions(crypt_key()));

    {
        auto tr = db->start_write();
        TableRef table = tr->add_table("users");
        auto col = table->add_column(type_String, "username");
        table->add_search_index(col);
        for (int i = 0; i < REALM_MAX_BPNODE_SIZE + 1; ++i)
            table->create_object();
        for (int i = 0; i < REALM_MAX_BPNODE_SIZE + 1; ++i)
            table->remove_object(table->begin());
        tr->commit();
    }

    {
        auto tr = db->start_write();
        TableRef table = tr->get_table("users");
        table->create_object();
        tr->commit();
    }
}


TEST(Shared_StringIndexBug2)
{
    SHARED_GROUP_TEST_PATH(path);
    DBRef sg = DB::create(path, false, DBOptions(crypt_key()));

    {
        WriteTransaction wt(sg);
        wt.get_group().verify();
        TableRef table = wt.add_table("a");
        auto col = table->add_column(type_String, "b");
        table->add_search_index(col); // Not adding index makes it work
        table->create_object();
        wt.commit();
    }

    {
        ReadTransaction rt(sg);
        rt.get_group().verify();
    }
}


namespace {

void rand_str(Random& random, char* res, size_t len)
{
    for (size_t i = 0; i < len; ++i)
        res[i] = char(int('a') + random.draw_int_mod(10));
}

} // anonymous namespace

TEST(Shared_StringIndexBug3)
{
    SHARED_GROUP_TEST_PATH(path);
    DBRef db = DB::create(path, false, DBOptions(crypt_key()));
    ColKey col;
    {
        auto tr = db->start_write();
        TableRef table = tr->add_table("users");
        col = table->add_column(type_String, "username");
        table->add_search_index(col); // Disabling index makes it work
        tr->commit();
    }

    Random random(random_int<unsigned long>()); // Seed from slow global generator
    size_t transactions = 0;
    std::vector<ObjKey> keys;
    for (size_t n = 0; n < 100; ++n) {
        const uint64_t action = random.draw_int_mod(1000);

        transactions++;

        if (action <= 500) {
            // delete random user
            auto tr = db->start_write();
            TableRef table = tr->get_table("users");
            if (table->size() > 0) {
                size_t del = random.draw_int_mod(table->size());
                // cerr << "-" << del << ": " << table->get_string(0, del) << std::endl;
                table->remove_object(keys[del]);
                keys.erase(keys.begin() + del);
                table->verify();
            }
            tr->commit();
        }
        else {
            // add new user
            auto tr = db->start_write();
            TableRef table = tr->get_table("users");
            char txt[100];
            rand_str(random, txt, 8);
            txt[8] = 0;
            // cerr << "+" << txt << std::endl;
            auto key = table->create_object().set_all(txt).get_key();
            keys.push_back(key);
            table->verify();
            tr->commit();
        }
    }
}

TEST(Shared_ClearColumnWithBasicArrayRootLeaf)
{
    SHARED_GROUP_TEST_PATH(path);
    {
        DBRef sg = DB::create(path, false, DBOptions(crypt_key()));
        WriteTransaction wt(sg);
        TableRef test = wt.add_table("Test");
        auto col = test->add_column(type_Double, "foo");
        test->clear();
        test->create_object(ObjKey(7)).set(col, 727.2);
        wt.commit();
    }
    {
        DBRef sg = DB::create(path, false, DBOptions(crypt_key()));
        ReadTransaction rt(sg);
        ConstTableRef test = rt.get_table("Test");
        auto col = test->get_column_key("foo");
        CHECK_EQUAL(727.2, test->get_object(ObjKey(7)).get<Double>(col));
    }
}

// disable shared async on windows and any Apple operating system
// TODO: enable async daemon for OS X - think how to do it in XCode (no issue for build.sh)
#if !defined(_WIN32) && !REALM_PLATFORM_APPLE
// Todo. Keywords: winbug
TEST_IF(Shared_Async, allow_async)
{
    SHARED_GROUP_TEST_PATH(path);

    // Do some changes in a async db
    {
        bool no_create = false;
        DBRef db = DB::create(path, no_create, DBOptions(DBOptions::Durability::Async));

        for (int i = 0; i < 100; ++i) {
            //            std::cout << "t "<<n<<"\n";
            WriteTransaction wt(db);
            wt.get_group().verify();
            auto t1 = wt.get_or_add_table("test");
            if (t1->is_empty()) {
                test_table_add_columns(t1);
            }

            t1->create_object().set_all(1, i, false, "test");
            wt.commit();
        }
    }

    // Wait for async_commit process to shutdown
    // FIXME: we need a way to determine properly if the daemon has shot down instead of just sleeping
    millisleep(1000);

    // Read the db again in normal mode to verify
    {
        DBRef db = DB::create(path);

        ReadTransaction rt(db);
        rt.get_group().verify();
        auto t1 = rt.get_table("test");
        CHECK_EQUAL(100, t1->size());
    }
}


namespace {

#define multiprocess_increments 100

void multiprocess_thread(TestContext& test_context, std::string path, ObjKey key)
{
    // Open shared db
    bool no_create = false;
    DBRef sg = DB::create(path, no_create, DBOptions(DBOptions::Durability::Async));

    for (size_t i = 0; i != multiprocess_increments; ++i) {
        // Increment cell
        {

            WriteTransaction wt(sg);
            wt.get_group().verify();
            auto t1 = wt.get_table("test");
            auto cols = t1->get_column_keys();
            t1->get_object(key).add_int(cols[0], 1);
            // FIXME: For some reason this takes ages when running
            // inside valgrind, it is probably due to the "extreme
            // overallocation" bug. The 1000 transactions performed
            // here can produce a final database file size of more
            // than 1 GiB. Really! And that is a table with only 10
            // rows. It is about 1 MiB per transaction.
            wt.commit();
        }
        // Verify in new transaction so that we interleave
        // read and write transactions
        {
            ReadTransaction rt(sg);
            rt.get_group().verify();
            auto t = rt.get_table("test");
            auto cols = t->get_column_keys();
            int64_t v = t->get_object(key).get<Int>(cols[0]);
            int64_t expected = i + 1;
            CHECK_EQUAL(expected, v);
        }
    }
}


void multiprocess_make_table(std::string path, std::string lock_path, std::string alone_path, size_t rows)
{
    static_cast<void>(lock_path);
// Create first table in group
#if 1
    static_cast<void>(alone_path);
#if 0
    {
        DB sgr(path);
        DB sgw(path);
        {
            ReadTransaction rt0(sgr);
            WriteTransaction wt0(sgw);
            wt0.commit();
        }
        ReadTransaction rt(sgr);
        {
        }
        WriteTransaction wt(sgw);
        auto t1 = wt.get_table("test");
        for (size_t i = 0; i < rows; ++i) {
            t1->create_object().set_all(0, 2, false, "test");
        }
        wt.commit();
        WriteTransaction wt2(sgw);
        auto t2 = wt2.get_table("test");
        for (size_t i = 0; i < rows; ++i) {
            t2->add(0, 2, false, "test");
        }
        wt2.commit();
    }
#else
#if 0
    {
        DBRef sg = DB::create(path, false, DBOptions(crypt_key()));
        WriteTransaction wt(sg);
        auto t1 = wt.get_table("test");
        for (size_t i = 0; i < rows; ++i) {
            t1->create_object().set_all(0, 2, false, "test");
        }
        wt.commit();
    }
#else
    {
        bool no_create = false;
        DBRef sg = DB::create(path, no_create, DBOptions(DBOptions::Durability::Async));
        WriteTransaction wt(sg);
        auto t1 = wt.get_or_add_table("test");
        if (t1->is_empty()) {
            test_table_add_columns(t1);
        }
        for (size_t i = 0; i < rows; ++i) {
            t1->create_object().set_all(0, 2, false, "test");
        }
        wt.commit();
    }
#endif
#endif
    // Wait for async_commit process to shutdown
    // FIXME: No good way of doing this
    millisleep(1000);
#else
    {
        Group g(alone_path, Group::mode_ReadWrite);
        auto t1 = g.get_table("test");
        for (size_t i = 0; i < rows; ++i)
            t1->create_object().set_all(0, 2, false, "test");
        printf("Writing db\n");
        g.commit();
    }
#endif
}

void multiprocess_threaded(TestContext& test_context, std::string path, int64_t num_threads, int64_t base)
{
    // Do some changes in a async db
    std::unique_ptr<test_util::ThreadWrapper[]> threads;
    threads.reset(new test_util::ThreadWrapper[num_threads]);

    // Start threads
    for (int64_t i = 0; i != num_threads; ++i) {
        threads[i].start(
            [&test_context, &path, base, i] { multiprocess_thread(test_context, path, ObjKey(base + i)); });
    }

    // Wait for threads to finish
    for (int64_t i = 0; i != num_threads; ++i) {
        bool thread_has_thrown = false;
        std::string except_msg;
        if (threads[i].join(except_msg)) {
            std::cerr << "Exception thrown in thread " << i << ": " << except_msg << "\n";
            thread_has_thrown = true;
        }
        CHECK(!thread_has_thrown);
    }

    // Verify that the changes were made
    {
        bool no_create = false;
        DBRef sg = DB::create(path, no_create, DBOptions(DBOptions::Durability::Async));
        ReadTransaction rt(sg);
        rt.get_group().verify();
        auto t = rt.get_table("test");
        auto col = t->get_column_keys()[0];
        for (int64_t i = 0; i != num_threads; ++i) {
            int64_t v = t->get_object(ObjKey(i + base)).get<Int>(col);
            CHECK_EQUAL(multiprocess_increments, v);
        }
    }
}

void multiprocess_validate_and_clear(TestContext& test_context, std::string path, std::string lock_path, size_t rows,
                                     int result)
{
    // Wait for async_commit process to shutdown
    // FIXME: this is not apropriate
    static_cast<void>(lock_path);
    millisleep(1000);

    // Verify - once more, in sync mode - that the changes were made
    {
        DBRef sg = DB::create(path, false, DBOptions(crypt_key()));
        WriteTransaction wt(sg);
        wt.get_group().verify();
        auto t = wt.get_table("test");
        auto cols = t->get_column_keys();
        auto it = t->begin();
        for (size_t i = 0; i != rows; ++i) {
            int64_t v = it->get<Int>(cols[0]);
            it->set(cols[0], 0);
            CHECK_EQUAL(result, v);
            ++it;
        }
        wt.commit();
    }
}

void multiprocess(TestContext& test_context, std::string path, int num_procs, size_t num_threads)
{
    int* pids = new int[num_procs];
    for (int i = 0; i != num_procs; ++i) {
        if (0 == (pids[i] = fork())) {
            multiprocess_threaded(test_context, path, num_threads, i * num_threads);
            _exit(0);
        }
    }
    int status = 0;
    for (int i = 0; i != num_procs; ++i)
        waitpid(pids[i], &status, 0);
    delete[] pids;
}

} // anonymous namespace


TEST_IF(Shared_AsyncMultiprocess, allow_async)
{
    SHARED_GROUP_TEST_PATH(path);
    SHARED_GROUP_TEST_PATH(alone_path);

    // wait for any daemon hanging around to exit
    millisleep(1); // FIXME: Is this really acceptable?

#if TEST_DURATION < 1
    multiprocess_make_table(path, path.get_lock_path(), alone_path, 4);

    multiprocess_threaded(test_context, path, 2, 0);
    multiprocess_validate_and_clear(test_context, path, path.get_lock_path(), 2, multiprocess_increments);

    for (int k = 1; k < 3; ++k) {
        multiprocess(test_context, path, 2, 2);
        multiprocess_validate_and_clear(test_context, path, path.get_lock_path(), 4, multiprocess_increments);
    }
#else
    multiprocess_make_table(path, path.get_lock_path(), alone_path, 100);

    multiprocess_threaded(test_context, path, 10, 0);
    multiprocess_validate_and_clear(test_context, path, path.get_lock_path(), 10, multiprocess_increments);

    for (int k = 1; k < 10; ++k) {
        multiprocess(test_context, path, 10, 10);
        multiprocess_validate_and_clear(test_context, path, path.get_lock_path(), 100, multiprocess_increments);
    }
#endif
}

#endif // !defined(_WIN32) && !REALM_PLATFORM_APPLE

#ifdef _WIN32
#if 0

TEST(Shared_WaitForChangeAfterOwnCommit)
{
    SHARED_GROUP_TEST_PATH(path);

    DB* sg = new DB(path);
    sg->begin_write();
    sg->commit();
    bool b = sg->wait_for_change();
}

#endif

NONCONCURRENT_TEST(Shared_InterprocessWaitForChange)
{
    // We can't use SHARED_GROUP_TEST_PATH() because it will attempt to clean up the .realm file at the end,
    // and hence throw if the other processstill has the .realm file open
    std::string path = get_test_path("Shared_InterprocessWaitForChange", ".realm");

    // This works differently from POSIX: Here, the child process begins execution from the start of this unit
    // test and not from the place of fork().
    DWORD pid = winfork("Shared_InterprocessWaitForChange");

    if (pid == -1) {
        CHECK(false);
        return;
    }

    auto sg = DB::create(path);

    // An old .realm file with random contents can exist (such as a leftover from earlier crash) with random
    // data, so we always initialize the database
    {
        auto tr = sg->start_write();
        Group& g(*tr);
        if (g.size() == 1) {
            g.remove_table("data");
            TableRef table = g.add_table("data");
            auto col = table->add_column(type_Int, "ints");
            table->create_object().set(col, 0);
        }
        tr->commit();
        sg->wait_for_change(tr);
    }

    bool first = false;
    fastrand(time(0), true);

    // By turn, incremenet the counter and wait for the other to increment it too
    for (int i = 0; i < 10; i++)
    {
        auto tr = sg->start_write();
        Group& g(*tr);
        if (g.size() == 1) {
            TableRef table = g.get_table("data");
            auto col = table->get_column_key("ints");
            auto first_obj = table->begin();
            int64_t v = first_obj->get<int64_t>(col);

            if (i == 0 && v == 0)
                first = true;

            // Note: If this fails in child process (pid != 0) it might go undetected. This is not
            // critical since it will most likely result in a failure in the parent process also.
            CHECK_EQUAL(v - (first ? 0 : 1), 2 * i);
            first_obj->set(col, v + 1);
        }

        // millisleep(0) might yield time slice on certain OS'es, so we use fastrand() to get cases
        // of 0 delay, because non-yieldig is also an important test case.
        if(fastrand(1))
            millisleep((time(0) % 10) * 10);

        tr->commit();

        if (fastrand(1))
            millisleep((time(0) % 10) * 10);

        sg->wait_for_change(tr);

        if (fastrand(1))
            millisleep((time(0) % 10) * 10);
    }

    // Wake up other process so it will exit too
    auto tr = sg->start_write();
    tr->commit();
}
#endif

// This test will hang infinitely instead of failing!!!
TEST(Shared_WaitForChange)
{
    const int num_threads = 3;
    Mutex mutex;
    int shared_state[num_threads];
    for (int j = 0; j < num_threads; j++)
        shared_state[j] = 0;
    SHARED_GROUP_TEST_PATH(path);
    DBRef sg = DB::create(path, false);

    auto waiter = [&](DBRef db, int i) {
        TransactionRef tr;
        {
            LockGuard l(mutex);
            shared_state[i] = 1;
            tr = db->start_read();
        }
        db->wait_for_change(tr);
        {
            LockGuard l(mutex);
            shared_state[i] = 2; // this state should not be observed by the writer
        }
        db->wait_for_change(tr); // we'll fall right through here, because we haven't advanced our readlock
        {
            LockGuard l(mutex);
            shared_state[i] = 3;
        }
        tr->end_read();
        tr = db->start_read();
        db->wait_for_change(tr); // this time we'll wait because state hasn't advanced since we did.
        {
            LockGuard l(mutex);
            shared_state[i] = 4;
        }
        // works within a read transaction as well
        {
            auto rt = db->start_read();
            db->wait_for_change(rt); // everybody waits in state 4
        }
        {
            LockGuard l(mutex);
            shared_state[i] = 5;
        }
        tr->end_read();
        tr = db->start_read();
        db->wait_for_change(tr); // wait until wait_for_change is released
        {
            LockGuard l(mutex);
            shared_state[i] = 6;
        }
    };

    Thread threads[num_threads];
    for (int j = 0; j < num_threads; j++)
        threads[j].start([waiter, sg, j] { waiter(sg, j); });
    bool try_again = true;
    while (try_again) {
        try_again = false;
        for (int j = 0; j < num_threads; j++) {
            LockGuard l(mutex);
            if (shared_state[j] < 1) try_again = true;
            CHECK(shared_state[j] < 2);
        }
    }
    // At this point all transactions have progress to state 1,
    // and none of them has progressed further.
    // This write transaction should allow all readers to run again
    {
        WriteTransaction wt(sg);
        wt.commit();
    }

    // All readers should pass through state 2 to state 3, so wait
    // for all to reach state 3:
    try_again = true;
    while (try_again) {
        try_again = false;
        for (int j = 0; j < num_threads; j++) {
            LockGuard l(mutex);
            if (3 != shared_state[j]) try_again = true;
            CHECK(shared_state[j] < 4);
        }
    }
    // all readers now waiting before entering state 4
    {
        WriteTransaction wt(sg);
        wt.commit();
    }
    try_again = true;
    while (try_again) {
        try_again = false;
        for (int j = 0; j < num_threads; j++) {
            LockGuard l(mutex);
            if (4 != shared_state[j]) try_again = true;
        }
    }
    // all readers now waiting in stage 4
    {
        WriteTransaction wt(sg);
        wt.commit();
    }
    // readers racing into stage 5
    try_again = true;
    while (try_again) {
        try_again = false;
        for (int j = 0; j < num_threads; j++) {
            LockGuard l(mutex);
            if (5 != shared_state[j]) try_again = true;
        }
    }
    // everybod reached stage 5 and waiting
    try_again = true;
    sg->wait_for_change_release();
    while (try_again) {
        try_again = false;
        for (int j = 0; j < num_threads; j++) {
            LockGuard l(mutex);
            if (6 != shared_state[j]) {
                try_again = true;
            }
        }
    }
    for (int j = 0; j < num_threads; j++)
        threads[j].join();
}

TEST(Shared_MultipleSharersOfStreamingFormat)
{
    SHARED_GROUP_TEST_PATH(path);
    {
        // Create non-empty file without free-space tracking
        Group g;
        g.add_table("x");
        g.write(path, crypt_key());
    }
    {
        // See if we can handle overlapped accesses through multiple shared groups
        DBRef sg = DB::create(path, false, DBOptions(crypt_key()));
        DBRef sg2 = DB::create(path, false, DBOptions(crypt_key()));
        {
            ReadTransaction rt(sg);
            rt.get_group().verify();
            CHECK(rt.has_table("x"));
            CHECK(!rt.has_table("gnyf"));
            CHECK(!rt.has_table("baz"));
        }
        {
            WriteTransaction wt(sg);
            wt.get_group().verify();
            wt.add_table("baz"); // Add table "baz"
            wt.commit();
        }
        {
            WriteTransaction wt2(sg2);
            wt2.get_group().verify();
            wt2.add_table("gnyf"); // Add table "gnyf"
            wt2.commit();
        }
    }
}

TEST(Shared_MixedWithNonShared)
{
    SHARED_GROUP_TEST_PATH(path);
    {
        // Create empty file without free-space tracking
        Group g;
        g.write(path, crypt_key());
    }
    {
        // See if we can modify with non-shared group
        Group g(path, crypt_key(), Group::mode_ReadWrite);
        g.add_table("foo"); // Add table "foo"
        g.commit();
    }

    File::try_remove(path);
    {
        // Create non-empty file without free-space tracking
        Group g;
        g.add_table("x");
        g.write(path, crypt_key());
    }
    {
        // See if we can modify with non-shared group
        Group g(path, crypt_key(), Group::mode_ReadWrite);
        g.add_table("foo"); // Add table "foo"
        g.commit();
    }

    File::try_remove(path);
    {
        // Create empty file without free-space tracking
        Group g;
        g.write(path, crypt_key());
    }
    {
        // See if we can read and modify with shared group
        DBRef sg = DB::create(path, false, DBOptions(crypt_key()));
        {
            ReadTransaction rt(sg);
            rt.get_group().verify();
            CHECK(!rt.has_table("foo"));
        }
        {
            WriteTransaction wt(sg);
            wt.get_group().verify();
            wt.add_table("foo"); // Add table "foo"
            wt.commit();
        }
    }

    File::try_remove(path);
    {
        // Create non-empty file without free-space tracking
        Group g;
        g.verify();
        g.add_table("x");
        g.verify();
        g.write(path, crypt_key());
    }
    {
        // See if we can read and modify with shared group
        DBRef sg = DB::create(path, false, DBOptions(crypt_key()));
        {
            ReadTransaction rt(sg);
            rt.get_group().verify();
            CHECK(!rt.has_table("foo"));
        }
        {
            WriteTransaction wt(sg);
            wt.get_group().verify();
            wt.add_table("foo"); // Add table "foo"
            wt.get_group().verify();
            wt.commit();
        }
    }
    {
        DBRef sg = DB::create(path, false, DBOptions(crypt_key()));
        {
            ReadTransaction rt(sg);
            rt.get_group().verify();
            CHECK(rt.has_table("foo"));
        }
    }
    {
        // Access using non-shared group
        Group g(path, crypt_key(), Group::mode_ReadWrite);
        g.verify();
        g.commit();
        g.verify();
    }
    {
        // Modify using non-shared group
        Group g(path, crypt_key(), Group::mode_ReadWrite);
        g.verify();
        g.add_table("bar"); // Add table "bar"
        g.verify();
        g.commit();
        g.verify();
    }
    {
        DBRef sg = DB::create(path, false, DBOptions(crypt_key()));
        {
            ReadTransaction rt(sg);
            rt.get_group().verify();
            CHECK(rt.has_table("bar"));
        }
    }

#if !REALM_ENABLE_ENCRYPTION // encrpted buffers aren't supported
    // The empty group created initially by a shared group accessor is special
    // in that it contains no nodes, and the root-ref is therefore zero. The
    // following block checks that the contents of such a file is still
    // perceived as valid when placed in a memory buffer, and then opened.
    File::try_remove(path);
    {
        {
            DBRef sg = DB::create(path, false, DBOptions(crypt_key())); // Create the very empty group
        }
        std::ifstream in(path.c_str());
        std::string buffer((std::istreambuf_iterator<char>(in)), std::istreambuf_iterator<char>());
        bool take_ownership = false;
        Group group(BinaryData(buffer), take_ownership);
        group.verify();
        CHECK(group.is_empty());
        group.add_table("x");
        group.verify();
        CHECK_EQUAL(1, group.size());
    }
#endif
}


#if REALM_ENABLE_ENCRYPTION
// verify that even though different threads share the same encrypted pages,
// a thread will not get access without the key.
TEST(Shared_EncryptionKeyCheck)
{
    SHARED_GROUP_TEST_PATH(path);
    DBRef sg = DB::create(path, false, DBOptions(crypt_key(true)));
    bool ok = false;
    try {
        DBRef sg_2 = DB::create(path, false, DBOptions());
    } catch (std::runtime_error&) {
        ok = true;
    }
    CHECK(ok);
    DBRef sg3 = DB::create(path, false, DBOptions(crypt_key(true)));
}

// opposite - if opened unencrypted, attempt to share it encrypted
// will throw an error.
TEST(Shared_EncryptionKeyCheck_2)
{
    SHARED_GROUP_TEST_PATH(path);
    DBRef sg = DB::create(path, false, DBOptions());
    bool ok = false;
    try {
        DBRef sg_2 = DB::create(path, false, DBOptions(crypt_key(true)));
    } catch (std::runtime_error&) {
        ok = true;
    }
    CHECK(ok);
    DBRef sg3 = DB::create(path, false, DBOptions());
}

// if opened by one key, it cannot be opened by a different key
// disabled for now... needs to add a check in the encryption layer
// based on a hash of the key.
#if 0 // in principle this should be implemented.....
ONLY(Shared_EncryptionKeyCheck_3)
{
    SHARED_GROUP_TEST_PATH(path);
    const char* first_key = crypt_key(true);
    char second_key[64];
    memcpy(second_key, first_key, 64);
    second_key[3] = ~second_key[3];
    DBRef sg = DB::create(path, false, DBOptions(first_key));
    bool ok = false;
    try {
        DBRef sg_2 = DB::create(path, false, DBOptions(second_key));
    } catch (std::runtime_error&) {
        ok = true;
    }
    CHECK(ok);
    DBRef sg3 = DB::create(path, false, DBOptions(first_key));
}
#endif

#endif

TEST(Shared_VersionCount)
{
    SHARED_GROUP_TEST_PATH(path);
    DBRef sg = DB::create(path);
    CHECK_EQUAL(1, sg->get_number_of_versions());
    TransactionRef reader = sg->start_read();
    {
        WriteTransaction wt(sg);
        CHECK_EQUAL(1, sg->get_number_of_versions());
        wt.commit();
    }
    CHECK_EQUAL(2, sg->get_number_of_versions());
    {
        WriteTransaction wt(sg);
        wt.commit();
    }
    CHECK_EQUAL(3, sg->get_number_of_versions());
    reader->close();
    CHECK_EQUAL(3, sg->get_number_of_versions());
    {
        WriteTransaction wt(sg);
        wt.commit();
    }
    // both the last and the second-last commit is kept, so once
    // you've committed anything, you will never get back to having
    // just a single version.
    CHECK_EQUAL(2, sg->get_number_of_versions());
}

TEST(Shared_MultipleRollbacks)
{
    SHARED_GROUP_TEST_PATH(path);
    DBRef sg = DB::create(path, false, DBOptions(crypt_key()));
    TransactionRef wt = sg->start_write();
    wt->rollback();
    wt->rollback();
}


TEST(Shared_MultipleEndReads)
{
    SHARED_GROUP_TEST_PATH(path);
    DBRef sg = DB::create(path, false, DBOptions(crypt_key()));
    TransactionRef reader = sg->start_read();
    reader->end_read();
    reader->end_read();
}

#ifdef REALM_DEBUG
// SharedGroup::reserve() is a debug method only available in debug mode
TEST(Shared_ReserveDiskSpace)
{
    SHARED_GROUP_TEST_PATH(path);
    {
        DBRef sg = DB::create(path, false, DBOptions(crypt_key()));
        size_t orig_file_size = size_t(File(path).get_size());

        // Check that reserve() does not change the file size if the
        // specified size is less than the actual file size.
        size_t reserve_size_1 = orig_file_size / 2;
        sg->reserve(reserve_size_1);
        size_t new_file_size_1 = size_t(File(path).get_size());
        CHECK_EQUAL(orig_file_size, new_file_size_1);

        // Check that reserve() does not change the file size if the
        // specified size is equal to the actual file size.
        size_t reserve_size_2 = orig_file_size;
        sg->reserve(reserve_size_2);
        size_t new_file_size_2 = size_t(File(path).get_size());
        if (crypt_key()) {
            // For encrypted files, reserve() may actually grow the file
            // with a page sized header.
            CHECK(orig_file_size <= new_file_size_2 && (orig_file_size + page_size()) >= new_file_size_2);
        }
        else {
            CHECK_EQUAL(orig_file_size, new_file_size_2);
        }

        // Check that reserve() does change the file size if the
        // specified size is greater than the actual file size, and
        // that the new size is at least as big as the requested size.
        size_t reserve_size_3 = orig_file_size + 1;
        sg->reserve(reserve_size_3);
        size_t new_file_size_3 = size_t(File(path).get_size());
        CHECK(new_file_size_3 >= reserve_size_3);
        ObjKeys keys;

        // Check that disk space reservation is independent of transactions
        {
            WriteTransaction wt(sg);
            wt.get_group().verify();
            auto t = wt.add_table("table_1");
            test_table_add_columns(t);
            t->create_objects(2000, keys);
            wt.commit();
        }
        orig_file_size = size_t(File(path).get_size());
        size_t reserve_size_4 = 2 * orig_file_size + 1;
        sg->reserve(reserve_size_4);
        size_t new_file_size_4 = size_t(File(path).get_size());
        CHECK(new_file_size_4 >= reserve_size_4);
        {
            WriteTransaction wt(sg);
            wt.get_group().verify();
            auto t = wt.add_table("table_2");
            test_table_add_columns(t);
            t->create_objects(2000, keys);
            orig_file_size = size_t(File(path).get_size());
            size_t reserve_size_5 = orig_file_size + 333;
            sg->reserve(reserve_size_5);
            size_t new_file_size_5 = size_t(File(path).get_size());
            CHECK(new_file_size_5 >= reserve_size_5);
            t = wt.add_table("table_3");
            test_table_add_columns(t);
            t->create_objects(2000, keys);
            wt.commit();
        }
        orig_file_size = size_t(File(path).get_size());
        size_t reserve_size_6 = orig_file_size + 459;
        sg->reserve(reserve_size_6);
        size_t new_file_size_6 = size_t(File(path).get_size());
        CHECK(new_file_size_6 >= reserve_size_6);
        {
            WriteTransaction wt(sg);
            wt.get_group().verify();
            wt.commit();
        }
    }
}
#endif

TEST(Shared_MovingSearchIndex)
{
    // Test that the 'index in parent' property of search indexes is properly
    // adjusted when columns are inserted or removed at a lower column_index.

    SHARED_GROUP_TEST_PATH(path);
    DBRef sg = DB::create(path, false, DBOptions(crypt_key()));

    // Create an int column, regular string column, and an enumeration strings
    // column, and equip them with search indexes.
    ColKey int_col, str_col, enum_col, padding_col;
    std::vector<ObjKey> obj_keys;
    {
        WriteTransaction wt(sg);
        TableRef table = wt.add_table("foo");
        padding_col = table->add_column(type_Int, "padding");
        int_col = table->add_column(type_Int, "int");
        str_col = table->add_column(type_String, "regular");
        enum_col = table->add_column(type_String, "enum");

        table->create_objects(64, obj_keys);
        for (int i = 0; i < 64; ++i) {
            auto obj = table->get_object(obj_keys[i]);
            std::string out(std::string("foo") + util::to_string(i));
            obj.set<Int>(int_col, i);
            obj.set<String>(str_col, out);
            obj.set<String>(enum_col, "bar");
        }
        table->get_object(obj_keys.back()).set<String>(enum_col, "bar63");
        table->enumerate_string_column(enum_col);
        CHECK_EQUAL(0, table->get_num_unique_values(int_col));
        CHECK_EQUAL(0, table->get_num_unique_values(str_col));
        CHECK_EQUAL(2, table->get_num_unique_values(enum_col));

        table->add_search_index(int_col);
        table->add_search_index(str_col);
        table->add_search_index(enum_col);

        wt.get_group().verify();

        CHECK_EQUAL(obj_keys[61], table->find_first_int(int_col, 61));
        CHECK_EQUAL(obj_keys[62], table->find_first_string(str_col, "foo62"));
        CHECK_EQUAL(obj_keys[63], table->find_first_string(enum_col, "bar63"));
        wt.commit();
    }

    // Remove the padding column to shift the indexed columns
    {
        WriteTransaction wt(sg);
        TableRef table = wt.get_table("foo");

        CHECK(table->has_search_index(int_col));
        CHECK(table->has_search_index(str_col));
        CHECK(table->has_search_index(enum_col));
        CHECK_EQUAL(0, table->get_num_unique_values(int_col));
        CHECK_EQUAL(0, table->get_num_unique_values(str_col));
        CHECK_EQUAL(2, table->get_num_unique_values(enum_col));
        CHECK_EQUAL(ObjKey(), table->find_first_int(int_col, 100));
        CHECK_EQUAL(ObjKey(), table->find_first_string(str_col, "bad"));
        CHECK_EQUAL(ObjKey(), table->find_first_string(enum_col, "bad"));
        CHECK_EQUAL(obj_keys[41], table->find_first_int(int_col, 41));
        CHECK_EQUAL(obj_keys[42], table->find_first_string(str_col, "foo42"));
        CHECK_EQUAL(obj_keys[0], table->find_first_string(enum_col, "bar"));

        table->remove_column(padding_col);
        wt.get_group().verify();

        CHECK(table->has_search_index(int_col));
        CHECK(table->has_search_index(str_col));
        CHECK(table->has_search_index(enum_col));
        CHECK_EQUAL(0, table->get_num_unique_values(int_col));
        CHECK_EQUAL(0, table->get_num_unique_values(str_col));
        CHECK_EQUAL(2, table->get_num_unique_values(enum_col));
        CHECK_EQUAL(ObjKey(), table->find_first_int(int_col, 100));
        CHECK_EQUAL(ObjKey(), table->find_first_string(str_col, "bad"));
        CHECK_EQUAL(ObjKey(), table->find_first_string(enum_col, "bad"));
        CHECK_EQUAL(obj_keys[41], table->find_first_int(int_col, 41));
        CHECK_EQUAL(obj_keys[42], table->find_first_string(str_col, "foo42"));
        CHECK_EQUAL(obj_keys[0], table->find_first_string(enum_col, "bar"));

        auto obj = table->get_object(obj_keys[1]);
        obj.set<Int>(int_col, 101);
        obj.set<String>(str_col, "foo_Y");
        obj.set<String>(enum_col, "bar_Y");
        wt.get_group().verify();

        CHECK(table->has_search_index(int_col));
        CHECK(table->has_search_index(str_col));
        CHECK(table->has_search_index(enum_col));
        CHECK_EQUAL(0, table->get_num_unique_values(int_col));
        CHECK_EQUAL(0, table->get_num_unique_values(str_col));
        CHECK_EQUAL(3, table->get_num_unique_values(enum_col));
        CHECK_EQUAL(ObjKey(), table->find_first_int(int_col, 100));
        CHECK_EQUAL(ObjKey(), table->find_first_string(str_col, "bad"));
        CHECK_EQUAL(ObjKey(), table->find_first_string(enum_col, "bad"));
        CHECK_EQUAL(obj_keys[41], table->find_first_int(int_col, 41));
        CHECK_EQUAL(obj_keys[42], table->find_first_string(str_col, "foo42"));
        CHECK_EQUAL(obj_keys[0], table->find_first_string(enum_col, "bar"));
        CHECK_EQUAL(obj_keys[1], table->find_first_int(int_col, 101));
        CHECK_EQUAL(obj_keys[1], table->find_first_string(str_col, "foo_Y"));
        CHECK_EQUAL(obj_keys[1], table->find_first_string(enum_col, "bar_Y"));
        CHECK_EQUAL(obj_keys[63], table->find_first_string(enum_col, "bar63"));

        wt.commit();
    }
}

TEST_IF(Shared_BeginReadFailure, _impl::SimulatedFailure::is_enabled())
{
    SHARED_GROUP_TEST_PATH(path);
    DBRef sg = DB::create(path);
    using sf = _impl::SimulatedFailure;
    sf::OneShotPrimeGuard pg(sf::shared_group__grow_reader_mapping);
    CHECK_THROW(sg->start_read(), sf);
}


TEST(Shared_SessionDurabilityConsistency)
{
    // Check that we can reliably detect inconsist durability choices across
    // concurrent session participants.

    // Errors of this kind are considered as incorrect API usage, and will lead
    // to throwing of LogicError exceptions.

    SHARED_GROUP_TEST_PATH(path);
    {
        bool no_create = false;
        DBOptions::Durability durability_1 = DBOptions::Durability::Full;
        DBRef sg = DB::create(path, no_create, DBOptions(durability_1));

        DBOptions::Durability durability_2 = DBOptions::Durability::MemOnly;
        CHECK_LOGIC_ERROR(DB::create(path, no_create, DBOptions(durability_2)), LogicError::mixed_durability);
    }
}


TEST(Shared_WriteEmpty)
{
    SHARED_GROUP_TEST_PATH(path_1);
    GROUP_TEST_PATH(path_2);
    {
        DBRef sg = DB::create(path_1);
        ReadTransaction rt(sg);
        rt.get_group().write(path_2);
    }
}


TEST(Shared_CompactEmpty)
{
    SHARED_GROUP_TEST_PATH(path);
    {
        DBRef sg = DB::create(path);
        CHECK(sg->compact());
    }
}


TEST(Shared_VersionOfBoundSnapshot)
{
    SHARED_GROUP_TEST_PATH(path);
    DB::version_type version;
    DBRef sg = DB::create(path);
    {
        ReadTransaction rt(sg);
        version = rt.get_version();
    }
    {
        ReadTransaction rt(sg);
        CHECK_EQUAL(version, rt.get_version());
    }
    {
        WriteTransaction wt(sg);
        CHECK_EQUAL(version, wt.get_version());
    }
    {
        WriteTransaction wt(sg);
        CHECK_EQUAL(version, wt.get_version());
        wt.commit(); // Increment version
    }
    {
        ReadTransaction rt(sg);
        CHECK_LESS(version, rt.get_version());
        version = rt.get_version();
    }
    {
        WriteTransaction wt(sg);
        CHECK_EQUAL(version, wt.get_version());
        wt.commit(); // Increment version
    }
    {
        ReadTransaction rt(sg);
        CHECK_LESS(version, rt.get_version());
    }
}


// This test is valid, but because it requests all available memory,
// it does not play nicely with valgrind and so is disabled.
/*
#if !defined(_WIN32)
// Check what happens when Realm cannot allocate more virtual memory
// We should throw an AddressSpaceExhausted exception.
// This will try to use all available memory allowed for this process
// so don't run it concurrently with other tests.
NONCONCURRENT_TEST(Shared_OutOfMemory)
{
    size_t string_length = 1024 * 1024;
    SHARED_GROUP_TEST_PATH(path);
    SharedGroup sg(path, false, SharedGroupOptions(crypt_key()));
    {
        WriteTransaction wt(sg);
        TableRef table = wt.add_table("table");
        table->add_column(type_String, "string_col");
        std::string long_string(string_length, 'a');
        table->add_empty_row();
        table->set_string(0, 0, long_string);
        wt.commit();
    }
    sg->close();

    std::vector<std::pair<void*, size_t>> memory_list;
    // Reserve enough for 5*100000 Gb, but in practice the vector is only ever around size 10.
    // Do this here to avoid the (small) chance that adding to the vector will request new virtual memory
    memory_list.reserve(500);
    size_t chunk_size = size_t(1024) * 1024 * 1024 * 100000;
    while (chunk_size > string_length) {
        void* addr = ::mmap(nullptr, chunk_size, PROT_READ | PROT_WRITE, MAP_ANON | MAP_PRIVATE, -1, 0);
        if (addr == MAP_FAILED) {
            chunk_size /= 2;
        }
        else {
            memory_list.push_back(std::pair<void*, size_t>(addr, chunk_size));
        }
    }

    bool expected_exception_caught = false;
    // Attempt to open Realm, should fail because we hold too much already.
    try {
        SharedGroup sg2(path, false, SharedGroupOptions(crypt_key()));
    }
    catch (AddressSpaceExhausted& e) {
        expected_exception_caught = true;
    }
    CHECK(expected_exception_caught);

    // Release memory manually.
    for (auto it = memory_list.begin(); it != memory_list.end(); ++it) {
        ::munmap(it->first, it->second);
    }

    // Realm should succeed to open now.
    expected_exception_caught = false;
    try {
        SharedGroup sg2(path, false, SharedGroupOptions(crypt_key()));
    }
    catch (AddressSpaceExhausted& e) {
        expected_exception_caught = true;
    }
    CHECK(!expected_exception_caught);
}
#endif // !win32
*/

// Run some (repeatable) random checks through the fuzz tester.
// For a comprehensive fuzz test, afl should be run. To do this see test/fuzzy/README.md
// If this check fails for some reason, you can find the problem by changing
// the parse_and_apply_instructions call to use std::cerr which will print out
// the instructions used to duplicate the failure.
NONCONCURRENT_TEST(Shared_StaticFuzzTestRunSanityCheck)
{
    // Either provide a crash file generated by AFL to reproduce a crash, or leave it blank in order to run
    // a very simple fuzz test that just uses a random generator for generating Realm actions.
    std::string filename = "";
    // std::string filename = "/findings/hangs/id:000041,src:000000,op:havoc,rep:64";
    // std::string filename = "d:/crash3";

    if (filename != "") {
        const char* tmp[] = {"", filename.c_str(), "--log"};
        run_fuzzy(sizeof(tmp) / sizeof(tmp[0]), tmp);
    }
    else {
        // Number of fuzzy tests
        const size_t iterations = 3;

        // Number of instructions in each test
        // Changing this strongly affects the test suite run time
        const size_t instructions = 200;

        for (size_t counter = 0; counter < iterations; counter++) {
            // You can use your own seed if you have observed a crashing unit test that
            // printed out some specific seed (the "Unit test random seed:" part that appears).
            // fastrand(534653645, true);
            fastrand(unit_test_random_seed + counter, true);

            std::string instr;

            // "fastlog" is because logging to a stream is very very slow. Logging the sequence of
            // bytes lets you perform many more tests per second.
            std::string fastlog = "char[] instr2 = {";

            for (size_t t = 0; t < instructions; t++) {
                char c = static_cast<char>(fastrand());
                instr += c;
                std::string tmp;
                unit_test::to_string(static_cast<int>(c), tmp);
                fastlog += tmp;
                if (t + 1 < instructions) {
                    fastlog += ", ";
                }
                else {
                    fastlog += "}; instr = string(instr2);";
                }
            }
            // Scope guard of "path" is inside the loop to clean up files per iteration
            SHARED_GROUP_TEST_PATH(path);
            // If using std::cerr, you can copy/paste the console output into a unit test
            // to get a reproduction test case
            // parse_and_apply_instructions(instr, path, std::cerr);
            parse_and_apply_instructions(instr, path, util::none);
        }
    }
}

#if 0 // not suitable for automatic testing
// This test checks what happens when a version is pinned and there are many
// large write transactions that grow the file quickly. It takes a long time
// and can make very very large files so it is not suited to automatic testing.
TEST_IF(Shared_encrypted_pin_and_write, false)
{
    const size_t num_rows = 1000;
    const size_t num_transactions = 1000000;
    const size_t num_writer_threads = 8;
    SHARED_GROUP_TEST_PATH(path);

    { // initial table structure setup on main thread
        DBRef sg = DB::create(path, false, DBOptions(crypt_key(true)));
        WriteTransaction wt(sg);
        Group& group = wt.get_group();
        TableRef t = group.add_table("table");
        t->add_column(type_String, "string_col", true);
        t->add_empty_row(num_rows);
        wt.commit();
    }

    DB sg_reader(path, false, DBOptions(crypt_key(true)));
    ReadTransaction rt(sg_reader); // hold first version

    auto do_many_writes = [&]() {
        DBRef sg = DB::create(path, false, DBOptions(crypt_key(true)));
        const size_t base_size = 100000;
        std::string base(base_size, 'a');
        // write many transactions to grow the file
        // around 4.6 GB seems to be the breaking size
        for (size_t t = 0; t < num_transactions; ++t) {
            std::vector<std::string> rows(num_rows);
            // change a character so there's no storage optimizations
            for (size_t row = 0; row < num_rows; ++row) {
                base[(t * num_rows + row)%base_size] = 'a' + (row % 52);
                rows[row] = base;
            }
            WriteTransaction wt(sg);
            Group& g = wt.get_group();
            auto keys = g.get_keys();
            TableRef table = g.get_table(keys[0]);
            for (size_t row = 0; row < num_rows; ++row) {
                StringData c(rows[row]);
                table->set_string(0, row, c);
            }
            wt.commit();
        }
    };

    Thread threads[num_writer_threads];
    for (size_t i = 0; i < num_writer_threads; ++i)
        threads[i].start(do_many_writes);

    for (size_t i = 0; i < num_writer_threads; ++i) {
        threads[i].join();
    }
}
#endif


// Scaled down stress test. (Use string length ~15MB for max stress)
NONCONCURRENT_TEST(Shared_BigAllocations)
{
    size_t string_length = 64 * 1024;
    SHARED_GROUP_TEST_PATH(path);
    DBRef sg = DB::create(path, false, DBOptions(crypt_key()));
    std::string long_string(string_length, 'a');
    {
        WriteTransaction wt(sg);
        TableRef table = wt.add_table("table");
        table->add_column(type_String, "string_col");
        wt.commit();
    }
    {
        WriteTransaction wt(sg);
        TableRef table = wt.get_table("table");
        auto cols = table->get_column_keys();
        for (int i = 0; i < 32; ++i) {
            table->create_object(ObjKey(i)).set(cols[0], long_string.c_str());
        }
        wt.commit();
    }
    for (int k = 0; k < 10; ++k) {
        // sg.compact(); // <--- enable this if you want to stress with compact()
        for (int j = 0; j < 20; ++j) {
            WriteTransaction wt(sg);
            TableRef table = wt.get_table("table");
            auto cols = table->get_column_keys();
            for (int i = 0; i < 20; ++i) {
                table->get_object(ObjKey(i)).set(cols[0], long_string.c_str());
            }
            wt.commit();
        }
    }
    sg->close();
}

#if !REALM_ANDROID // FIXME
TEST_IF(Shared_CompactEncrypt, REALM_ENABLE_ENCRYPTION)
{
    SHARED_GROUP_TEST_PATH(path);
    const char* key1 = "KdrL2ieWyspILXIPetpkLD6rQYKhYnS6lvGsgk4qsJAMr1adQnKsYo3oTEYJDIfa";
    const char* key2 = "ti6rOKviXrwxSGMPVk35Dp9Q4eku8Cu8YTtnnZKAejOTNIEv7TvXrYdjOPSNexMR";
    {
        auto db = DB::create(path, false, DBOptions(key1));
        auto tr = db->start_write();
        TableRef t = tr->add_table("table");
        auto col = t->add_column(type_String, "Strings");
        for (size_t i = 0; i < 10000; i++) {
            std::string str = "Shared_CompactEncrypt" + util::to_string(i);
            t->create_object().set(col, StringData(str));
        }
        tr->commit();

        CHECK(db->compact());
        {
            auto rt = db->start_read();
            CHECK(rt->has_table("table"));
        }

        bool bump_version_number = true;
        CHECK(db->compact(bump_version_number, key2));
        {
            auto rt = db->start_read();
            CHECK(rt->has_table("table"));
        }

        CHECK(db->compact(bump_version_number, nullptr));
        {
            auto rt = db->start_read();
            CHECK(rt->has_table("table"));
        }
    }
    {
        auto db = DB::create(path, true, DBOptions());
        {
            auto rt = db->start_read();
            CHECK(rt->has_table("table"));
        }
    }
}
#endif

// Repro case for: Assertion failed: top_size == 3 || top_size == 5 || top_size == 7 [0, 3, 0, 5, 0, 7]
NONCONCURRENT_TEST(Shared_BigAllocationsMinimized)
{
    // String length at 2K will not trigger the error.
    // all lengths >= 4K (that were tried) trigger the error
    size_t string_length = 4 * 1024;
    SHARED_GROUP_TEST_PATH(path);
    std::string long_string(string_length, 'a');
    DBRef sg = DB::create(path, false, DBOptions(crypt_key()));
    {
        {
            WriteTransaction wt(sg);
            TableRef table = wt.add_table("table");
            table->add_column(type_String, "string_col");
            auto cols = table->get_column_keys();
            table->create_object(ObjKey(0)).set(cols[0], long_string.c_str());
            wt.commit();
        }
        sg->compact(); // <- required to provoke subsequent failures
        {
            WriteTransaction wt(sg);
            wt.get_group().verify();
            TableRef table = wt.get_table("table");
            auto cols = table->get_column_keys();
            table->get_object(ObjKey(0)).set(cols[0], long_string.c_str());
            wt.get_group().verify();
            wt.commit();
        }
    }
    {
        WriteTransaction wt(sg); // <---- fails here
        wt.get_group().verify();
        TableRef table = wt.get_table("table");
        auto cols = table->get_column_keys();
        table->get_object(ObjKey(0)).set(cols[0], long_string.c_str());
        wt.get_group().verify();
        wt.commit();
    }
    sg->close();
}

// Found by AFL (on a heavy hint from Finn that we should add a compact() instruction
NONCONCURRENT_TEST(Shared_TopSizeNotEqualNine)
{
    SHARED_GROUP_TEST_PATH(path);
    DBRef sg = DB::create(path, false, DBOptions(crypt_key()));
    {
        TransactionRef writer = sg->start_write();

        TableRef t = writer->add_table("foo");
        t->add_column(type_Double, "doubles");
        std::vector<ObjKey> keys;
        t->create_objects(241, keys);
        writer->commit();
    }
    REALM_ASSERT_RELEASE(sg->compact());
    DBRef sg2 = DB::create(path, false, DBOptions(crypt_key()));
    {
        TransactionRef writer = sg2->start_write();
        writer->commit();
    }
    TransactionRef reader2 = sg2->start_read();
    DBRef sg3 = DB::create(path, false, DBOptions(crypt_key()));
    TransactionRef reader3 = sg3->start_read();
    TransactionRef reader = sg->start_read();
}

// Found by AFL after adding the compact instruction
// after further manual simplification, this test no longer triggers
// the double free, but crashes in a different way
TEST(Shared_Bptree_insert_failure)
{
    SHARED_GROUP_TEST_PATH(path);
    DBRef sg_w = DB::create(path, false, DBOptions(crypt_key()));
    TransactionRef writer = sg_w->start_write();

    auto tk = writer->add_table("")->get_key();
    writer->get_table(tk)->add_column(type_Double, "dgrpn", true);
    std::vector<ObjKey> keys;
    writer->get_table(tk)->create_objects(246, keys);
    writer->commit();
    REALM_ASSERT_RELEASE(sg_w->compact());
#if 0
    {
        // This intervening sg can do the same operation as the one doing compact,
        // but without failing:
        DB sg2(path, false, DBOptions(crypt_key()));
        Group& g2 = const_cast<Group&>(sg2.begin_write());
        g2.get_table(tk)->add_empty_row(396);
    }
#endif
    {
        TransactionRef writer2 = sg_w->start_write();
        writer2->get_table(tk)->create_objects(396, keys);
    }
}

NONCONCURRENT_TEST(SharedGroupOptions_tmp_dir)
{
    const std::string initial_system_dir = DBOptions::get_sys_tmp_dir();

    const std::string test_dir = "/test-temp";
    DBOptions::set_sys_tmp_dir(test_dir);
    CHECK(DBOptions::get_sys_tmp_dir().compare(test_dir) == 0);

    // Without specifying the temp dir, sys_tmp_dir should be used.
    DBOptions options;
    CHECK(options.temp_dir.compare(test_dir) == 0);

    // Should use the specified temp dir.
    const std::string test_dir2 = "/test2-temp";
    DBOptions options2(DBOptions::Durability::Full, nullptr, true, std::function<void(int, int)>(), test_dir2);
    CHECK(options2.temp_dir.compare(test_dir2) == 0);

    DBOptions::set_sys_tmp_dir(initial_system_dir);
}


namespace {

void wait_for(size_t expected, std::mutex& mutex, size_t& test_value)
{
    while (true) {
        millisleep(1);
        std::lock_guard<std::mutex> guard(mutex);
        if (test_value == expected) {
            return;
        }
    }
}

} // end anonymous namespace

TEST(Shared_LockFileInitSpinsOnZeroSize)
{
    SHARED_GROUP_TEST_PATH(path);

    bool no_create = false;
    DBOptions options;
    options.encryption_key = crypt_key();
    DBRef sg = DB::create(path, no_create, options);
    sg->close();

    CHECK(File::exists(path));
    CHECK(File::exists(path.get_lock_path()));

    std::mutex mutex;
    size_t test_stage = 0;

    Thread t;
    auto do_async = [&]() {
        File f(path.get_lock_path(), File::mode_Write);
        f.lock_shared();
        File::UnlockGuard ug(f);

        CHECK(f.is_attached());

        f.resize(0);
        f.sync();

        mutex.lock();
        test_stage = 1;
        mutex.unlock();

        millisleep(100);
        // the lock is then released and the other thread will be able to initialise properly
    };
    t.start(do_async);

    wait_for(1, mutex, test_stage);

    // we'll spin here without error until we can obtain the exclusive lock and initialise it ourselves
    sg = DB::create(path, no_create, options);
    CHECK(sg->is_attached());
    sg->close();

    t.join();
}


TEST(Shared_LockFileSpinsOnInitComplete)
{
    SHARED_GROUP_TEST_PATH(path);

    bool no_create = false;
    DBOptions options;
    options.encryption_key = crypt_key();
    DBRef sg = DB::create(path, no_create, options);
    sg->close();

    CHECK(File::exists(path));
    CHECK(File::exists(path.get_lock_path()));

    std::mutex mutex;
    size_t test_stage = 0;

    Thread t;
    auto do_async = [&]() {
        File f(path.get_lock_path(), File::mode_Write);
        f.lock_shared();
        File::UnlockGuard ug(f);

        CHECK(f.is_attached());

        f.resize(1); // ftruncate will write 0 to init_complete
        f.sync();

        mutex.lock();
        test_stage = 1;
        mutex.unlock();

        millisleep(100);
        // the lock is then released and the other thread will be able to initialise properly
    };
    t.start(do_async);

    wait_for(1, mutex, test_stage);

    // we'll spin here without error until we can obtain the exclusive lock and initialise it ourselves
    sg = DB::create(path, no_create, options);
    CHECK(sg->is_attached());
    sg->close();

    t.join();
}


TEST(Shared_LockFileOfWrongSizeThrows)
{
    // NOTE: This unit test attempts to mimic the initialization of the .lock file as it takes place inside
    // the SharedGroup::do_open() method. NOTE: If the layout of SharedGroup::SharedInfo should change,
    // this unit test might stop working.

    SHARED_GROUP_TEST_PATH(path);

    bool no_create = false;
    DBOptions options;
    options.encryption_key = crypt_key();
    DBRef sg = DB::create(path, no_create, options);
    sg->close();

    CHECK(File::exists(path));
    CHECK(File::exists(path.get_lock_path()));

    std::mutex mutex;
    size_t test_stage = 0;

    Thread t;
    auto do_async = [&]() {
        File f(path.get_lock_path(), File::mode_Write);
        f.lock_shared();
        File::UnlockGuard ug(f);

        CHECK(f.is_attached());

        size_t wrong_size = 100; // < sizeof(SharedInfo)
        f.resize(wrong_size); // ftruncate will fill with 0, which will set the init_complete flag to 0.
        f.seek(0);

        // On Windows, we implement a shared lock on a file by locking the first byte of the file. Since
        // you cannot write to a locked region using WriteFile(), we use memory mapping which works fine, and
        // which is also the same method used by the .lock file initialization in SharedGroup::do_open()
        char* mem = static_cast<char*>(f.map(realm::util::File::access_ReadWrite, 1));

        // set init_complete flag to 1 and sync
        mem[0] = 1;
        f.sync();

        CHECK_EQUAL(f.get_size(), wrong_size);

        mutex.lock();
        test_stage = 1;
        mutex.unlock();

        wait_for(2, mutex, test_stage); // hold the lock until other thread finished an open attempt
    };
    t.start(do_async);

    wait_for(1, mutex, test_stage);

    // we expect to throw if init_complete = 1 but the file is not the expected size (< sizeof(SharedInfo))
    // we go through 10 retry attempts before throwing
    CHECK_THROW(DB::create(path, no_create, options), IncompatibleLockFile);
    CHECK(!sg->is_attached());

    mutex.lock();
    test_stage = 2;
    mutex.unlock();

    t.join();
}


TEST(Shared_LockFileOfWrongVersionThrows)
{
    SHARED_GROUP_TEST_PATH(path);

    bool no_create = false;
    DBOptions options;
    options.encryption_key = crypt_key();
    DBRef sg = DB::create(path, no_create, options);

    CHECK(File::exists(path));
    CHECK(File::exists(path.get_lock_path()));

    std::mutex mutex;
    size_t test_stage = 0;

    Thread t;
    auto do_async = [&]() {
        CHECK(File::exists(path.get_lock_path()));

        File f;
        f.open(path.get_lock_path(), File::access_ReadWrite, File::create_Auto, 0); // Throws

        f.lock_shared();
        File::UnlockGuard ug(f);

        CHECK(f.is_attached());
        f.seek(6);
        char bad_version = 0;
        f.write(&bad_version, 1);
        f.sync();

        mutex.lock();
        test_stage = 1;
        mutex.unlock();

        wait_for(2, mutex, test_stage); // hold the lock until other thread finished an open attempt
    };
    t.start(do_async);

    wait_for(1, mutex, test_stage);
    sg->close();

    // we expect to throw if info->shared_info_version != g_shared_info_version
    CHECK_THROW(DB::create(path, no_create, options), IncompatibleLockFile);
    CHECK(!sg->is_attached());

    mutex.lock();
    test_stage = 2;
    mutex.unlock();

    t.join();
}


TEST(Shared_LockFileOfWrongMutexSizeThrows)
{
    SHARED_GROUP_TEST_PATH(path);

    bool no_create = false;
    DBOptions options;
    options.encryption_key = crypt_key();
    DBRef sg = DB::create(path, no_create, options);

    CHECK(File::exists(path));
    CHECK(File::exists(path.get_lock_path()));

    std::mutex mutex;
    size_t test_stage = 0;

    Thread t;
    auto do_async = [&]() {
        File f;
        f.open(path.get_lock_path(), File::access_ReadWrite, File::create_Auto, 0); // Throws
        f.lock_shared();
        File::UnlockGuard ug(f);

        CHECK(f.is_attached());

        char bad_mutex_size = sizeof(InterprocessMutex::SharedPart) + 1;
        f.seek(1);
        f.write(&bad_mutex_size, 1);
        f.sync();

        mutex.lock();
        test_stage = 1;
        mutex.unlock();

        wait_for(2, mutex, test_stage); // hold the lock until other thread finished an open attempt
    };
    t.start(do_async);

    wait_for(1, mutex, test_stage);

    sg->close();

    // we expect to throw if the mutex size is incorrect
    CHECK_THROW(DB::create(path, no_create, options), IncompatibleLockFile);
    CHECK(!sg->is_attached());

    mutex.lock();
    test_stage = 2;
    mutex.unlock();

    t.join();
}


TEST(Shared_LockFileOfWrongCondvarSizeThrows)
{
    SHARED_GROUP_TEST_PATH(path);

    bool no_create = false;
    DBOptions options;
    options.encryption_key = crypt_key();
    DBRef sg = DB::create(path, no_create, options);

    CHECK(File::exists(path));
    CHECK(File::exists(path.get_lock_path()));

    std::mutex mutex;
    size_t test_stage = 0;

    Thread t;
    auto do_async = [&]() {
        File f;
        f.open(path.get_lock_path(), File::access_ReadWrite, File::create_Auto, 0); // Throws
        f.lock_shared();
        File::UnlockGuard ug(f);

        CHECK(f.is_attached());

        char bad_condvar_size = sizeof(InterprocessCondVar::SharedPart) + 1;
        f.seek(2);
        f.write(&bad_condvar_size, 1);
        f.sync();

        mutex.lock();
        test_stage = 1;
        mutex.unlock();

        wait_for(2, mutex, test_stage); // hold the lock until other thread finished an open attempt
    };
    t.start(do_async);

    wait_for(1, mutex, test_stage);
    sg->close();

    // we expect to throw if the condvar size is incorrect
    CHECK_THROW(DB::create(path, no_create, options), IncompatibleLockFile);
    CHECK(!sg->is_attached());

    mutex.lock();
    test_stage = 2;
    mutex.unlock();

    t.join();
}

TEST(Shared_ConstObject)
{
    SHARED_GROUP_TEST_PATH(path);
    DBRef sg_w = DB::create(path);
    TransactionRef writer = sg_w->start_write();
    TableRef t = writer->add_table("Foo");
    auto c = t->add_column(type_Int, "integers");
    t->create_object(ObjKey(47)).set(c, 5);
    writer->commit();

    TransactionRef reader = sg_w->start_read();
    ConstTableRef t2 = reader->get_table("Foo");
    ConstObj obj = t2->get_object(ObjKey(47));
    CHECK_EQUAL(obj.get<int64_t>(c), 5);
}

TEST(Shared_ConstObjectIterator)
{
    SHARED_GROUP_TEST_PATH(path);
    DBRef sg = DB::create(path);
    ColKey col;
    {
        TransactionRef writer = sg->start_write();
        TableRef t = writer->add_table("Foo");
        col = t->add_column(type_Int, "integers");
        t->create_object(ObjKey(47)).set(col, 5);
        t->create_object(ObjKey(99)).set(col, 8);
        writer->commit();
    }
    {
        TransactionRef writer = sg->start_write();
        TableRef t2 = writer->get_or_add_table("Foo");
        auto i1 = t2->begin();
        auto i2 = t2->begin();
        CHECK_EQUAL(i1->get<int64_t>(col), 5);
        CHECK_EQUAL(i2->get<int64_t>(col), 5);
        i1->set(col, 7);
        CHECK_EQUAL(i2->get<int64_t>(col), 7);
        ++i1;
        CHECK_EQUAL(i1->get<int64_t>(col), 8);
        writer->commit();
    }

    // Now ensure that we can create a ConstIterator
    TransactionRef reader = sg->start_read();
    ConstTableRef t3 = reader->get_table("Foo");
    auto i3 = t3->begin();
    CHECK_EQUAL(i3->get<int64_t>(col), 7);
    ++i3;
    CHECK_EQUAL(i3->get<int64_t>(col), 8);
}

TEST(Shared_ConstList)
{
    SHARED_GROUP_TEST_PATH(path);
    DBRef sg = DB::create(path);
    TransactionRef writer = sg->start_write();

    TableRef t = writer->add_table("Foo");
    auto list_col = t->add_column_list(type_Int, "int_list");
    t->create_object(ObjKey(47)).get_list<int64_t>(list_col).add(47);
    writer->commit();

    TransactionRef reader = sg->start_read();
    ConstTableRef t2 = reader->get_table("Foo");
    ConstObj obj = t2->get_object(ObjKey(47));
    auto list1 = obj.get_list<int64_t>(list_col);

    CHECK_EQUAL(list1.get(0), 47);
}

// Test if we can successfully open an existing encrypted file (generated by Core 4.0.3)
#if !REALM_ANDROID // FIXME
TEST_IF(Shared_DecryptExisting, REALM_ENABLE_ENCRYPTION)
{
    // Page size of system that reads the .realm file must be the same as on the system
    // that created it, because we are running with encryption
    std::string path = test_util::get_test_resource_path() + "test_shared_decrypt_" +
                        realm::util::to_string(page_size() / 1024) + "k_page.realm";

#if 0 // set to 1 to generate the .realm file
    {
        File::try_remove(path);
        //DB db(path, false, DBOptions(crypt_key(true)));
        auto db = DB::create(path, false, DBOptions(crypt_key(true)));
        auto rt = db->start_write();
        //Group& group = db.begin_write();
        TableRef table = rt->add_table("table");
        auto c0 = table->add_column(type_String, "string");
        auto o1 = table->create_object();
        std::string s = std::string(size_t(1.5 * page_size()), 'a');
        o1.set(c0, s);
        rt->commit();
    }
#else
    {
        SHARED_GROUP_TEST_PATH(temp_copy);
        File::copy(path, temp_copy);
        // Use history as we will now have to upgrade file
        std::unique_ptr<Replication> hist_w(make_in_realm_history(temp_copy));
        auto db = DB::create(*hist_w, DBOptions(crypt_key(true)));
        auto rt = db->start_read();
        ConstTableRef table = rt->get_table("table");
        auto o1 = *table->begin();
        std::string s1 = o1.get<StringData>(table->get_column_key("string"));
        std::string s2 = std::string(size_t(1.5 * page_size()), 'a');
        CHECK_EQUAL(s1, s2);
        rt->verify();
    }
#endif
}
#endif

TEST(Shared_RollbackFirstTransaction)
{
    SHARED_GROUP_TEST_PATH(path);
    std::unique_ptr<Replication> hist_w(make_in_realm_history(path));
    DBRef db = DB::create(*hist_w);
    auto wt = db->start_write();

    wt->add_table("table");
    wt->rollback_and_continue_as_read();
}

TEST(Shared_SimpleTransaction)
{
    SHARED_GROUP_TEST_PATH(path);
    std::unique_ptr<Replication> hist_r(make_in_realm_history(path));
    std::unique_ptr<Replication> hist_w(make_in_realm_history(path));

    {
        DBRef db_w = DB::create(*hist_w);
        auto wt = db_w->start_write();
        wt->verify();
        wt->commit();
        wt = nullptr;
        wt = db_w->start_write();
        wt->verify();
        wt->commit();
    }
    DBRef db_r = DB::create(*hist_r);
    {
        auto rt = db_r->start_read();
        rt->verify();
    }
}

TEST(Shared_OpenAfterClose)
{
    // Test case generated in [realm-core-6.0.0-rc1] on Wed Apr 11 16:08:05 2018.
    // REALM_MAX_BPNODE_SIZE is 4
    // ----------------------------------------------------------------------
    SHARED_GROUP_TEST_PATH(path);
    const char* key = nullptr;
    std::unique_ptr<Replication> hist_w(make_in_realm_history(path));
    DBRef db_w = DB::create(*hist_w, DBOptions(key));
    auto wt = db_w->start_write();

    wt = nullptr;
    db_w->close();
    db_w = DB::create(path, true, DBOptions(key));
    wt = db_w->start_write();
    wt = nullptr;
    db_w->close();
}

TEST(Shared_RemoveTableWithEnumAndLinkColumns)
{
    // Test case generated with fuzzer
    SHARED_GROUP_TEST_PATH(path);
    DBRef db_w = DB::create(path);
    TableKey tk;
    {
        auto wt = db_w->start_write();
        wt->add_table("Table_2");
        wt->commit();
    }
    {
        auto wt = db_w->start_write();
        auto table = wt->get_table("Table_2");
        tk = table->get_key();
        auto col_key = table->add_column(DataType(2), "string_3", false);
        table->enumerate_string_column(col_key);
        table->add_column_link(type_Link, "link_5", *table);
        table->add_search_index(col_key);
        wt->commit();
    }
    {
        auto wt = db_w->start_write();
        wt->remove_table(tk);
        wt->commit();
    }
}

TEST(Shared_GenerateObjectIdAfterRollback)
{
    // Test case generated in [realm-core-6.0.0-alpha.0] on Mon Aug 13 14:43:06 2018.
    // REALM_MAX_BPNODE_SIZE is 1000
    // ----------------------------------------------------------------------
    SHARED_GROUP_TEST_PATH(path);
    std::unique_ptr<Replication> hist_w(make_in_realm_history(path));
    DBRef db_w = DB::create(*hist_w);

    auto wt = db_w->start_write();

    wt->add_table("Table_0");
    {
        std::vector<ObjKey> keys;
        wt->get_table(TableKey(0))->create_objects(254, keys);
    }
    wt->commit_and_continue_as_read();

    wt->promote_to_write();
    try {
        wt->remove_table(TableKey(0));
    }
    catch (const CrossTableLinkTarget&) {
    }
    // Table accessor recycled
    wt->rollback_and_continue_as_read();

    wt->promote_to_write();
    // New table accessor created with m_next_key_value == -1
    wt->get_table(TableKey(0))->clear();
    {
        std::vector<ObjKey> keys;
        wt->get_table(TableKey(0))->create_objects(11, keys);
    }
    // table->m_next_key_value is now 11
    wt->get_table(TableKey(0))->add_column(DataType(9), "float_1", false);
    wt->rollback_and_continue_as_read();

    wt->promote_to_write();
    // Should not try to create object with key == 11
    {
        std::vector<ObjKey> keys;
        wt->get_table(TableKey(0))->create_objects(22, keys);
    }
}

<<<<<<< HEAD
TEST(Shared_UpgradeBinArray)
{
    // Checks that parent is updated appropriately when upgrading binary array
    SHARED_GROUP_TEST_PATH(path);
    DBRef db_w = DB::create(path);
=======
// Not much of a test. Mostly to exercise the code paths.
TEST(Shared_GetCommitSize)
{
    SHARED_GROUP_TEST_PATH(path);
    SharedGroup sg(path, false, SharedGroupOptions(crypt_key()));
    size_t size_before;
    size_t commit_size;
    {
        WriteTransaction wt(sg);
        size_before = wt.get_group().get_used_space();
        auto t = wt.add_table("foo");
        auto col_int = t->add_column(type_Int, "Integers");
        auto col_string = t->add_column(type_String, "Strings");
        t->add_empty_row(10000);
        for (size_t i = 0; i < 10000; i++) {
            std::string str = "Shared_CompactEncrypt" + util::to_string(i);
            t->set_int(col_int, i, i + 0x10000);
            t->set_string(col_string, i, StringData(str));
        }
        commit_size = sg.get_commit_size();
        auto allocated_size = sg.get_allocated_size();
        CHECK_LESS(commit_size, allocated_size);
        wt.commit();
    }
    {
        ReadTransaction rt(sg);
        auto size_after = rt.get_group().get_used_space();
        // Commit size will always be bigger than actual size
        CHECK_LESS(size_after - size_before, commit_size);
    }
}
>>>>>>> 70392c1d

    {
        auto wt = db_w->start_write();
        auto table = wt->add_table("Table_0");
        std::vector<ObjKey> keys;
        table->create_objects(65, keys);
        auto col = table->add_column(type_Binary, "binary_0", true);
        Obj obj = table->get_object(keys[0]);
        // This will upgrade from small to big blobs. Parent should be updated.
        obj.set(col, BinaryData{"dgrpnpgmjbchktdgagmqlihjckcdhpjccsjhnqlcjnbtersepknglaqnckqbffehqfgjnr"});
        wt->commit();
    }

    auto rt = db_w->start_read();
    CHECK_NOT(rt->get_table(TableKey(0))->get_object(ObjKey(0)).is_null(ColKey(0)));
    CHECK(rt->get_table(TableKey(0))->get_object(ObjKey(54)).is_null(ColKey(0)));
}

#if !REALM_ANDROID // FIXME
TEST_IF(Shared_MoreVersionsInUse, REALM_ENABLE_ENCRYPTION)
{
    SHARED_GROUP_TEST_PATH(path);
    const char* key = "1234567890123456789012345678901123456789012345678901234567890123";
    std::unique_ptr<Replication> hist(make_in_realm_history(path));
    ColKey col;
    {
        DBRef db = DB::create(*hist, DBOptions(key));
        {
            auto wt = db->start_write();
            auto t = wt->add_table("Table_0");
            col = t->add_column(type_Int, "Integers");
            t->create_object();
            wt->add_table("Table_1");
            wt->commit();
        }
        // Create a number of versions
        for (int i = 0; i < 10; i++) {
            auto wt = db->start_write();
            auto t = wt->get_table("Table_1");
            for (int j = 0; j < 200; j++) {
                t->create_object();
            }
            wt->commit();
        }
    }
    {
        DBRef db = DB::create(*hist, DBOptions(key));

        // rt will now hold onto version 12
        auto rt = db->start_read();
        // Create table accessor to Table_0 - will use initial mapping
        auto table_r = rt->get_table("Table_0");
        {
            auto wt = db->start_write();
            auto t = wt->get_table("Table_1");
            // This will require extention of the mappings
            t->add_column(type_String, "Strings");
            // Here the mappings no longer required will be purged
            // Before the fix, this would delete the mapping used by
            // table_r accessor
            wt->commit();
        }

        auto obj = table_r->get_object(0);
        // Here we will need to translate a ref
        auto i = obj.get<Int>(col);
        CHECK_EQUAL(i, 0);
    }
}

TEST_IF(Shared_LinksToSameCluster, REALM_ENABLE_ENCRYPTION)
{
    // There was a problem when a link referred an object living in the same
    // Cluster as the origin object.
    SHARED_GROUP_TEST_PATH(path);
    const char* key = "1234567890123456789012345678901123456789012345678901234567890123";
    std::unique_ptr<Replication> hist(make_in_realm_history(path));
    DBRef db = DB::create(*hist, DBOptions(key));
    std::vector<ObjKey> keys;
    {
        auto wt = db->start_write();
        auto rt = db->start_read();
        std::vector<TableView> table_views;

        auto t = wt->add_table("Table_0");
        // Create more object that can be held in a single cluster
        t->create_objects(267, keys);
        t->add_column_link(type_Link, "link_0", *wt->get_table("Table_0"));

        // Create two links
        Obj obj = t->get_object(keys[48]);
        obj.set<ObjKey>(ColKey(0), keys[0]);
        obj = t->get_object(keys[49]);
        obj.set<ObjKey>(ColKey(0), keys[1]);
        wt->commit();
    }
    {
        auto wt = db->start_write();
        // Delete origin obj
        wt->get_table("Table_0")->remove_object(keys[48]);
        wt->verify();
        wt->commit();
    }
    {
        auto wt = db->start_write();
        // Delete target obj
        wt->get_table("Table_0")->remove_object(keys[1]);
        wt->verify();
        wt->commit();
    }
}
#endif
#endif // TEST_SHARED<|MERGE_RESOLUTION|>--- conflicted
+++ resolved
@@ -3807,45 +3807,11 @@
     }
 }
 
-<<<<<<< HEAD
 TEST(Shared_UpgradeBinArray)
 {
     // Checks that parent is updated appropriately when upgrading binary array
     SHARED_GROUP_TEST_PATH(path);
     DBRef db_w = DB::create(path);
-=======
-// Not much of a test. Mostly to exercise the code paths.
-TEST(Shared_GetCommitSize)
-{
-    SHARED_GROUP_TEST_PATH(path);
-    SharedGroup sg(path, false, SharedGroupOptions(crypt_key()));
-    size_t size_before;
-    size_t commit_size;
-    {
-        WriteTransaction wt(sg);
-        size_before = wt.get_group().get_used_space();
-        auto t = wt.add_table("foo");
-        auto col_int = t->add_column(type_Int, "Integers");
-        auto col_string = t->add_column(type_String, "Strings");
-        t->add_empty_row(10000);
-        for (size_t i = 0; i < 10000; i++) {
-            std::string str = "Shared_CompactEncrypt" + util::to_string(i);
-            t->set_int(col_int, i, i + 0x10000);
-            t->set_string(col_string, i, StringData(str));
-        }
-        commit_size = sg.get_commit_size();
-        auto allocated_size = sg.get_allocated_size();
-        CHECK_LESS(commit_size, allocated_size);
-        wt.commit();
-    }
-    {
-        ReadTransaction rt(sg);
-        auto size_after = rt.get_group().get_used_space();
-        // Commit size will always be bigger than actual size
-        CHECK_LESS(size_after - size_before, commit_size);
-    }
-}
->>>>>>> 70392c1d
 
     {
         auto wt = db_w->start_write();
@@ -3958,4 +3924,35 @@
     }
 }
 #endif
+
+// Not much of a test. Mostly to exercise the code paths.
+TEST(Shared_GetCommitSize)
+{
+    SHARED_GROUP_TEST_PATH(path);
+    DBRef db = DB::create(path, false, DBOptions(crypt_key()));
+    size_t size_before;
+    size_t commit_size;
+    {
+        auto wt = db->start_write();
+        size_before = wt->get_used_space();
+        auto t = wt->add_table("foo");
+        auto col_int = t->add_column(type_Int, "Integers");
+        auto col_string = t->add_column(type_String, "Strings");
+        for (int i = 0; i < 10000; i++) {
+            std::string str = "Shared_CompactEncrypt" + util::to_string(i);
+            t->create_object().set(col_int, i + 0x10000).set(col_string, StringData(str));
+        }
+        commit_size = wt->get_commit_size();
+        auto allocated_size = db->get_allocated_size();
+        CHECK_LESS(commit_size, allocated_size);
+        wt->commit();
+    }
+    {
+        ReadTransaction rt(db);
+        auto size_after = rt.get_group().get_used_space();
+        // Commit size will always be bigger than actual size
+        CHECK_LESS(size_after - size_before, commit_size);
+    }
+}
+
 #endif // TEST_SHARED