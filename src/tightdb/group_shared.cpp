/*************************************************************************
 *
 * TIGHTDB CONFIDENTIAL
 * __________________
 *
 *  [2011] - [2012] TightDB Inc
 *  All Rights Reserved.
 *
 * NOTICE:  All information contained herein is, and remains
 * the property of TightDB Incorporated and its suppliers,
 * if any.  The intellectual and technical concepts contained
 * herein are proprietary to TightDB Incorporated
 * and its suppliers and may be covered by U.S. and Foreign Patents,
 * patents in process, and are protected by trade secret or copyright law.
 * Dissemination of this information or reproduction of this material
 * is strictly forbidden unless prior written permission is obtained
 * from TightDB Incorporated.
 *
 **************************************************************************/

#include <cerrno>
#include <algorithm>
#include <iostream>

#include <fcntl.h>

#include <tightdb/util/features.h>
#include <tightdb/util/errno.hpp>
#include <tightdb/util/safe_int_ops.hpp>
#include <tightdb/util/thread.hpp>
#include <tightdb/group_writer.hpp>
#include <tightdb/group_shared.hpp>
#include <tightdb/group_writer.hpp>
#ifdef TIGHTDB_ENABLE_REPLICATION
#  include <tightdb/replication.hpp>
#endif

#ifndef _WIN32
#  include <sys/wait.h>
#  include <sys/time.h>
#  include <unistd.h>
#else
#  define NOMINMAX
#  include <windows.h>
#endif

//#define TIGHTDB_ENABLE_LOGFILE


using namespace std;
using namespace tightdb;
using namespace tightdb::util;


namespace {

// Constants controlling the amount of uncommited writes in flight:
const uint16_t max_write_slots = 100;
const uint16_t relaxed_sync_threshold = 50;
#define SHAREDINFO_VERSION 2

// The following functions are carefully designed for minimal overhead
// in case of contention among read transactions. In case of contention,
// they consume roughly 90% of the cycles used to start and end a read transaction.
//
// Each live version carries a "count" field, which combines a reference count
// of the readers bound to that version, and a single-bit "free" flag, which
// indicates that the entry does not hold valid data.
//
// The usage patterns are as follows:
//
// Read transactions guard their access to the version information by
// increasing the count field for the duration of the transaction.
// A non-zero count field also indicates that the free space associated
// with the version must remain intact. A zero count field indicates that
// no one refers to that version, so it's free lists can be merged into
// older free space and recycled.
//
// Only write transactions allocate and write new version entries. Also,
// Only write transactions scan the ringbuffer for older versions which
// are not used (count is zero) and free them. As write transactions are
// atomic (ensured by mutex), there is no race between freeing entries
// in the ringbuffer and allocating and writing them.
//
// There are no race conditions between read transactions. Read transactions
// never change the versioning information, only increment or decrement the
// count (and do so solely through the use of atomic operations).
//
// There is a race between read transactions incrementing the count field and
// a write transaction setting the free field. These are mutually exclusive:
// if a read sees the free field set, it cannot use the entry. As it has already
// incremented the count field (optimistically, anticipating that the free bit
// was clear), it must immediately decrement it again. Likewise, it is possible
// for one thread to set the free bit (anticipating a count of zero) while another
// thread increments the count (anticipating a clear free bit). In such cases,
// both threads undo their changes and back off.
//
// For all changes to the free field and the count field: It is important that changes
// to the free field takes the count field into account and vice versa, because they
// are changed optimistically but atomically. This is implemented by modifying the
// count field only by atomic add/sub of '2', and modifying the free field only by
// atomic add/sub of '1'.
//
// The following *memory* ordering is required for correctness:
//
// 1 Accesses within a transaction assumes the version info is valid *before*
//   reading it. This is achieved by synchronizing on the count field. Reading
//   the count field is an *acquire*, while clearing the free field is a *release*.
//
// 2 Accesses within a transaction assumes the version *remains* valid, so
//   all memory accesses with a read transaction must happen before
//   the changes to memory (by a write transaction). This is achieved
//   by use of *release* when the count field is decremented, and use of
//   *acquire* when the free field is set (by the write transaction).
//
// 3 Reads of the counter is synchronized by accesses to the put_pos variable
//   in the ringbuffer. Reading put_pos is an acquire and writing put_pos is
//   a release. Put pos is only ever written when a write transaction updates
//   the ring buffer.
//
// Discussion:
//
// - The design forces release/acquire style synchronization on every
//   begin_read/end_read. This feels like a bit too much, because *only* a write
//   transaction ever changes memory contents. Read transactions do not communicate,
//   so with the right scheme, synchronization should only be proportional to the
//   number of write transactions, not all transactions. The original design achieved
//   this by ONLY synchronizing on the put_pos (case 3 above), BUT the following
//   problems forced the addition of further synchronization:
//
//   - during begin_read, after reading put_pos, a thread may be arbitrarily delayed.
//     While delayed, the entry selected by put_pos may be freed and reused, and then
//     we will lack synchronization. Hence case 1 was added.
//
//   - a read transaction must complete all reads of memory before it can be changed
//     by another thread (this is an example of an anti-dependency). This requires
//     the solution described as case 2 above.
//
// - The use of release (in case 2 above) could - in principle - be replaced
//   by a read memory barrier which would be faster on some architectures, but
//   there is no standardized support for it.
//

template<typename T> bool atomic_double_inc_if_even(Atomic<T>& counter)
{
    T oldval = counter.fetch_add_acquire(2);
    if (oldval & 1) {
        // oooops! was odd, adjust
        counter.fetch_sub_relaxed(2);
        return false;
    }
    return true;
}

template<typename T> inline void atomic_double_dec(Atomic<T>& counter)
{
    counter.fetch_sub_release(2);
}

template<typename T> bool atomic_one_if_zero(Atomic<T>& counter)
{
    T old_val = counter.fetch_add_acquire(1);
    if (old_val != 0) {
        counter.fetch_sub_relaxed(1);
        return false;
    }
    return true;
}

template<typename T> void atomic_dec(Atomic<T>& counter)
{
    counter.fetch_sub_release(1);
}

// nonblocking ringbuffer
class Ringbuffer {
public:
    // the ringbuffer is a circular list of ReadCount structures.
    // Entries from old_pos to put_pos are considered live and may
    // have an even value in 'count'. The count indicates the
    // number of referring transactions times 2.
    // Entries from after put_pos up till (not including) old_pos
    // are free entries and must have a count of ONE.
    // Cleanup is performed by starting at old_pos and incrementing
    // (atomically) from 0 to 1 and moving the put_pos. It stops
    // if count is non-zero. This approach requires that only a single thread
    // at a time tries to perform cleanup. This is ensured by doing the cleanup
    // as part of write transactions, where mutual exclusion is assured by the
    // write mutex.
    struct ReadCount {
        uint_fast64_t version;
        uint_fast64_t filesize;
        uint_fast64_t current_top;
        // The count field acts as synchronization point for accesses to the above
        // fields. A succesfull inc implies acquire wrt memory consistency.
        // Release is triggered by explicitly storing into count whenever a
        // new entry has been initialized.
        mutable Atomic<uint_fast32_t> count;
        uint_fast32_t next;
    };

    Ringbuffer() TIGHTDB_NOEXCEPT
    {
        entries = init_readers_size;
        for (int i=0; i < init_readers_size; i++) {
            data[i].version = 1;
            data[i].count.store_relaxed( 1 );
            data[i].current_top = 0;
            data[i].filesize = 0;
            data[i].next = i + 1;
        }
        old_pos = 0;
        data[ 0 ].count.store_relaxed( 0 );
        data[ init_readers_size-1 ].next = 0 ;
        put_pos.store_release( 0 );
    }

    void dump()
    {
        uint_fast32_t i = old_pos;
        cout << "--- " << endl;
         while (i != put_pos.load_relaxed()) {
            cout << "  used " << i << " : "
                 << data[i].count.load_relaxed() << " | "
                 << data[i].version
                 << endl;
            i = data[i].next;
        }
        cout << "  LAST " << i << " : "
             << data[i].count.load_relaxed() << " | "
             << data[i].version
             << endl;
        i = data[i].next;
        while (i != old_pos) {
            cout << "  free " << i << " : "
                 << data[i].count.load_relaxed() << " | "
                 << data[i].version
                 << endl;
            i = data[i].next;
        }
        cout << "--- Done" << endl;
    }

    void expand_to(uint_fast32_t new_entries)  TIGHTDB_NOEXCEPT
    {
        // cout << "expanding to " << new_entries << endl;
        // dump();
        for (uint_fast32_t i = entries; i < new_entries; i++) {
            data[i].version = 1;
            data[i].count.store_relaxed( 1 );
            data[i].current_top = 0;
            data[i].filesize = 0;
            data[i].next = i + 1;
        }
        data[ new_entries - 1 ].next = old_pos;
        data[ put_pos.load_relaxed() ].next = entries;
        entries = new_entries;
        // dump();
    }

    static size_t compute_required_space(uint_fast32_t num_entries)  TIGHTDB_NOEXCEPT
    {
        // get space required for given number of entries beyond the initial count.
        // NB: this not the size of the ringbuffer, it is the size minus whatever was
        // the initial size.
        return sizeof(ReadCount) * (num_entries - init_readers_size);
    }

    uint_fast32_t get_num_entries() const  TIGHTDB_NOEXCEPT
    {
        return entries;
    }

    uint_fast32_t last() const  TIGHTDB_NOEXCEPT
    {
        return put_pos.load_acquire();
    }

    const ReadCount& get(uint_fast32_t idx) const  TIGHTDB_NOEXCEPT
    {
        return data[idx];
    }

    const ReadCount& get_last() const  TIGHTDB_NOEXCEPT
    {
        return get(last());
    }

    const ReadCount& get_oldest() const  TIGHTDB_NOEXCEPT
    {
        return get(old_pos);
    }

    bool is_full() const  TIGHTDB_NOEXCEPT
    {
        uint_fast32_t idx = get(last()).next;
        return idx == old_pos;
    }

    uint_fast32_t next() const  TIGHTDB_NOEXCEPT
    { // do not call this if the buffer is full!
        uint_fast32_t idx = get(last()).next;
        return idx;
    }

    ReadCount& get_next()  TIGHTDB_NOEXCEPT
    {
        TIGHTDB_ASSERT(!is_full());
        return data[ next() ];
    }

    void use_next()  TIGHTDB_NOEXCEPT
    {
        atomic_dec(get_next().count); // .store_release(0);
        put_pos.store_release(next());
    }

    void cleanup()  TIGHTDB_NOEXCEPT
    {   // invariant: entry held by put_pos has count > 1.
        // cout << "cleanup: from " << old_pos << " to " << put_pos.load_relaxed();
        // dump();
        while (old_pos != put_pos.load_relaxed()) {
            const ReadCount& r = get(old_pos);
            if (! atomic_one_if_zero( r.count ))
                break;
            old_pos = get(old_pos).next;
        }
    }

private:
    // number of entries. Access synchronized through put_pos.
    uint_fast32_t entries;
    Atomic<uint_fast32_t> put_pos; // only changed under lock, but accessed outside lock
    uint_fast32_t old_pos; // only accessed during write transactions and under lock

    const static int init_readers_size = 32;

    // IMPORTANT: The actual data comprising the linked list MUST BE PLACED LAST in
    // the RingBuffer structure, as the linked list area is extended at run time.
    // Similarly, the RingBuffer must be the final element of the SharedInfo structure.
    // IMPORTANT II:
    // To ensure proper alignment across all platforms, the SharedInfo structure
    // should NOT have a stricter alignment requirement than the ReadCount structure.
    ReadCount data[init_readers_size];

};

} // anonymous namespace



struct SharedGroup::SharedInfo
{
    // indicates lock file has valid content, implying that all the following member
    // variables have been initialized. All member variables, except for the Ringbuffer,
    // are protected by 'controlmutex', except during initialization, where access is
    // guarded by the exclusive file lock.
    bool init_complete;

    // number of participating shared groups:
    uint32_t num_participants;

    // set when a participant decides to start the daemon, cleared by the daemon
    // when it decides to exit. Participants check during open() and start the
    // daemon if running in async mode.
    bool daemon_started;

    // set by the daemon when it is ready to handle commits. Participants must
    // wait during open() on 'daemon_becomes_ready' for this to become true.
    // Cleared by the daemon when it decides to exit.
    bool daemon_ready;

    // Set when the database and the .lock file is in sync with respect to versioning
    // (and a few other metadata)
    bool versioning_ready;

    // Latest version number. Guarded by the controlmutex (for lock-free access, use
    // get_current_version() instead)
    uint64_t latest_version_number;

    // Tracks the most recent version number. Should only be accessed 
    uint16_t version;
    uint16_t flags;
    uint16_t free_write_slots;

    uint64_t number_of_versions;
    RobustMutex writemutex;
    RobustMutex balancemutex;
    RobustMutex controlmutex;
#ifndef _WIN32
    // FIXME: windows pthread support for condvar not ready
    CondVar room_to_write;
    CondVar work_to_do;
    CondVar daemon_becomes_ready;
    CondVar new_commit_available;
#endif
    // IMPORTANT: The ringbuffer MUST be the last field in SharedInfo - see above.
    Ringbuffer readers;
    SharedInfo(DurabilityLevel);
    ~SharedInfo() TIGHTDB_NOEXCEPT {}
    void init_versioning(ref_type top_ref, size_t file_size)
    {
        // Create our first versioning entry:
        Ringbuffer::ReadCount& r = readers.get_next();
        r.filesize = file_size;
        r.version = 1;
        r.current_top = top_ref;
        readers.use_next();
    }
    uint_fast64_t get_current_version_unchecked() const
    {
        return readers.get_last().version;
    }
};


SharedGroup::SharedInfo::SharedInfo(DurabilityLevel dlevel):
#ifndef _WIN32
    writemutex(), // Throws
    balancemutex(), // Throws
    controlmutex(), // Throws
    room_to_write(CondVar::process_shared_tag()), // Throws
    work_to_do(CondVar::process_shared_tag()), // Throws
    daemon_becomes_ready(CondVar::process_shared_tag()), // Throws
    new_commit_available(CondVar::process_shared_tag()) // Throws
#else
    writemutex(), // Throws
    balancemutex() // Throws
#endif
{
    version = SHAREDINFO_VERSION;
    flags = dlevel; // durability level is fixed from creation
    free_write_slots = 0;
    num_participants = 0;
    daemon_started = false;
    daemon_ready = false;
    versioning_ready = false;
    init_complete = 1;
}


namespace {

void recover_from_dead_write_transact()
{
    // Nothing needs to be done
}

#ifndef _WIN32

void spawn_daemon(const string& file)
{
    // determine maximum number of open descriptors
    errno = 0;
    int m = int(sysconf(_SC_OPEN_MAX));
    if (m < 0) {
        if (errno) {
            int err = errno; // Eliminate any risk of clobbering
            throw runtime_error(get_errno_msg("'sysconf(_SC_OPEN_MAX)' failed: ", err));
        }
        throw runtime_error("'sysconf(_SC_OPEN_MAX)' failed with no reason");
    }

    int pid = fork();
    if (0 == pid) { // child process:

        // close all descriptors:
        int i;
        for (i=m-1;i>=0;--i)
            close(i);
        i = ::open("/dev/null",O_RDWR);
#ifdef TIGHTDB_ENABLE_LOGFILE
        // FIXME: Do we want to always open the log file? Should it be configurable?
        i = ::open((file+".log").c_str(),O_RDWR | O_CREAT | O_APPEND | O_SYNC, S_IRWXU);
#else
        i = dup(i);
#endif
        i = dup(i); static_cast<void>(i);
#ifdef TIGHTDB_ENABLE_LOGFILE
        cerr << "Detaching" << endl;
#endif
        // detach from current session:
        setsid();

        // start commit daemon executable
        // Note that getenv (which is not thread safe) is called in a
        // single threaded context. This is ensured by the fork above.
        const char* async_daemon = getenv("TIGHTDB_ASYNC_DAEMON");
        if (!async_daemon) {
#ifndef TIGTHDB_DEBUG
            async_daemon = TIGHTDB_INSTALL_LIBEXECDIR "/tightdbd";
#else
            async_daemon = TIGHTDB_INSTALL_LIBEXECDIR "/tightdbd-dbg";
#endif
        }
        execl(async_daemon, async_daemon, file.c_str(), static_cast<char*>(0));

        // if we continue here, exec has failed so return error
        // if exec succeeds, we don't come back here.
#if TIGHTDB_ANDROID
        _exit(1);
#else
        _Exit(1);
#endif
        // child process ends here

    }
    else if (pid > 0) { // parent process, fork succeeded:

        // use childs exit code to catch and report any errors:
        int status;
        int pid_changed;
        do {
            pid_changed = waitpid(pid, &status, 0);
        }
        while (pid_changed == -1 && errno == EINTR);
        if (pid_changed != pid) {
            std::cerr << "Waitpid returned pid = " << pid_changed 
                      << " and status = " << std::hex << status << std::endl;
            throw runtime_error("call to waitpid failed");
        }
        if (!WIFEXITED(status))
            throw runtime_error("failed starting async commit (exit)");
        if (WEXITSTATUS(status) == 1) {
            // FIXME: Or `ld` could not find a required shared library
            throw runtime_error("async commit daemon not found");
        }
        if (WEXITSTATUS(status) == 2)
            throw runtime_error("async commit daemon failed");
        if (WEXITSTATUS(status) == 3)
            throw runtime_error("wrong db given to async daemon");

    }
    else { // Parent process, fork failed!

        throw runtime_error("Failed to spawn async commit");
    }
}
#else
void spawn_daemon(const string& file) {}
#endif


} // anonymous namespace


// NOTES ON CREATION AND DESTRUCTION OF SHARED MUTEXES:
//
// According to the 'process-sharing example' in the POSIX man page
// for pthread_mutexattr_init() other processes may continue to use a
// process-shared mutex after exit of the process that initialized
// it. Also, the example does not contain any call to
// pthread_mutex_destroy(), so apparently a process-shared mutex need
// not be destroyed at all, nor can it be that a process-shared mutex
// is associated with any resources that are local to the initializing
// process, because that would imply a leak.
//
// While it is not explicitely guaranteed in the man page, we shall
// assume that is is valid to initialize a process-shared mutex twice
// without an intervending call to pthread_mutex_destroy(). We need to
// be able to reinitialize a process-shared mutex if the first
// initializing process crashes and leaves the shared memory in an
// undefined state.

void SharedGroup::open(const string& path, bool no_create_file,
                       DurabilityLevel dlevel, bool is_backend, const uint8_t* key)
{
    TIGHTDB_ASSERT(!is_attached());

    m_file_path = path + ".lock";
    SlabAlloc& alloc = m_group.m_alloc;

    while (1) {

        m_file.open(m_file_path, File::access_ReadWrite, File::create_Auto, 0);
        File::CloseGuard fcg(m_file);
        if (m_file.try_lock_exclusive()) {

            File::UnlockGuard ulg(m_file);

            // We're alone in the world, and it is Ok to initialize the file:
            char empty_buf[sizeof (SharedInfo)];
            fill(empty_buf, empty_buf+sizeof(SharedInfo), 0);
            m_file.write(empty_buf, sizeof(SharedInfo));

            // Complete initialization of shared info via the memory mapping:
            m_file_map.map(m_file, File::access_ReadWrite, sizeof (SharedInfo), File::map_NoSync);
            File::UnmapGuard fug_1(m_file_map);
            SharedInfo* info = m_file_map.get_addr();
            new (info) SharedInfo(dlevel); // Throws
        }

        // we hold the shared lock from here until we close the file!
        m_file.lock_shared(); 

        // Once we get the shared lock, we'll need to verify that the initialization of the
        // lock file has been completed succesfully. The initializing process could have crashed
        // during initialization. If so we must detect it and start all over again.

        // wait for file to at least contain the basic shared info block
        // NB! it might be larger due to expansion of the ring buffer.
        size_t info_size;
        if (int_cast_with_overflow_detect(m_file.get_size(), info_size))
            throw runtime_error("Lock file too large");
        if (info_size < sizeof (SharedInfo)) {
            continue;
        }
        // Map to memory
        m_file_map.map(m_file, File::access_ReadWrite, sizeof (SharedInfo), File::map_NoSync);
        File::UnmapGuard fug_1(m_file_map);

        // validate initialization complete:
        SharedInfo* info = m_file_map.get_addr();
        if (info->init_complete == 0) {
            continue;
        }

        // OK! lock file appears valid. We can now continue operations under the protection
        // of the controlmutex. The controlmutex protects the following activities:
        // - attachment of the database file
        // - start of the async daemon
        // - stop of the async daemon
        // - SharedGroup joining/leaving the sharing scheme
        // - Waiting for and signalling database changes
        {
            RobustLockGuard lock(info->controlmutex, &recover_from_dead_write_transact); // Throws
            // Even though we checked init_complete before grabbing the write mutex,
            // we do not need to check it again, because it is only changed under
            // an exclusive file lock, and we checked it under a shared file lock

            // proceed to initialize versioning and other metadata information related to
            // the database. Also create the database if we're first to get here.
            bool is_shared = true;
            bool read_only = false;
            bool no_create = true;
            bool skip_validate = false;
            if (info->versioning_ready == false) {
                no_create = no_create_file;
            }
            ref_type top_ref = alloc.attach_file(path, is_shared, read_only,
                                                 no_create, skip_validate, key); // Throws
            size_t file_size = alloc.get_baseline();
            if (info->versioning_ready == false) {
                info->latest_version_number = 1;
                info->init_versioning(top_ref, file_size);
                info->versioning_ready = true;
            }

#ifndef _WIN32
            // In async mode, we need to make sure the daemon is running and ready:
            if (dlevel == durability_Async && !is_backend) {
                while (info->daemon_ready == false) {
                    if (info->daemon_started == false) {
                        spawn_daemon(path);
                        info->daemon_started = true;
                    }
                    // FIXME: It might be more robust to sleep a little, then restart the loop
                    // cerr << "Waiting for daemon" << endl;
                    info->daemon_becomes_ready.wait(info->controlmutex,
                                                    &recover_from_dead_write_transact,
                                                    0);
                    // cerr << " - notified" << endl;
                }
            }
            // cerr << "daemon should be ready" << endl;
#endif
            // we need a thread-local copy of the number of ringbuffer entries in order
            // to detect concurrent expansion of the ringbuffer.
            m_local_max_entry = 0;

            // We need to map the info file once more for the readers part
            // since that part can be resized and as such remapped which
            // could move our mutexes (which we don't want to risk moving while
            // they are locked)
            m_reader_map.map(m_file, File::access_ReadWrite, sizeof (SharedInfo), File::map_NoSync);
            File::UnmapGuard fug_2(m_reader_map);

            // Set initial version so we can track if other instances
            // change the db
            m_readlock.m_version = get_current_version();

            if (info->version != SHAREDINFO_VERSION)
                throw runtime_error("Unsupported version");

            // Durability level cannot be changed at runtime
            if (info->flags != dlevel)
                throw runtime_error("Inconsistent durability level");

            // make our presence noted:
            ++info->num_participants;

            // Initially there is a single version in the file
            info->number_of_versions = 1;

            // Keep the mappings and file open:
            fug_2.release(); // Do not unmap
            fug_1.release(); // Do not unmap
            fcg.release(); // Do not close
        }
        break;
    }

    m_transact_stage = transact_Ready;
    // cerr << "open completed" << endl;

#ifndef _WIN32
    if (dlevel == durability_Async) {
        if (is_backend) {
            do_async_commits();
        }
    }
#endif
}


uint_fast64_t SharedGroup::get_number_of_versions()
{
    SharedInfo* info = m_file_map.get_addr();
    RobustLockGuard lock(info->controlmutex, &recover_from_dead_write_transact); // Throws
    return info->number_of_versions;
}
#ifdef TIGHTDB_ENABLE_REPLICATION

void SharedGroup::open(Replication& repl, DurabilityLevel dlevel, const uint8_t* key)
{
    TIGHTDB_ASSERT(!is_attached());
    string file = repl.get_database_path();
    bool no_create   = false;
    bool is_backend  = false;
    open(file, no_create, dlevel, is_backend, key); // Throws
    typedef _impl::GroupFriend gf;
    gf::set_replication(m_group, &repl);
}

#endif


SharedGroup::~SharedGroup() TIGHTDB_NOEXCEPT
{
    if (!is_attached())
        return;

    switch (m_transact_stage) {
        case transact_Ready:
            break;
        case transact_Reading:
            end_read();
            break;
        case transact_Writing:
            rollback();
            break;
    }

    SharedInfo* info = m_file_map.get_addr();
    {
        RobustLockGuard lock(info->controlmutex, recover_from_dead_write_transact);
        --info->num_participants;
        // cerr << "closing" << endl;
        if (info->num_participants == 0) {

            // If the db file is just backing for a transient data structure,
            // we can delete it when done.
            if (info->flags == durability_MemOnly) {
                try {
                    size_t path_len = m_file_path.size()-5; // remove ".lock"
                    string db_path = m_file_path.substr(0, path_len); // Throws
                    m_group.m_alloc.detach();
                    util::File::remove(db_path.c_str());
                }
                catch(...) {} // ignored on purpose.
            }
        }
    }
    m_file.unlock();
    // info->~SharedInfo(); // DO NOT Call destructor
    m_file.close();
    m_file_map.unmap();
    m_reader_map.unmap();
}

bool SharedGroup::has_changed()
{
    bool changed = m_readlock.m_version != get_current_version();
    return changed;
}

#ifndef _WIN32
void SharedGroup::wait_for_change()
{
    SharedInfo* info = m_file_map.get_addr();
    RobustLockGuard lock(info->controlmutex, recover_from_dead_write_transact);
    while (m_readlock.m_version == info->latest_version_number) {
        info->new_commit_available.wait(info->controlmutex,
                                        &recover_from_dead_write_transact,
                                        0);
    }
}

void SharedGroup::do_async_commits()
{
    bool shutdown = false;
    SharedInfo* info = m_file_map.get_addr();
    // NO client are allowed to proceed through open and update current_version
    // until they see 'daemon_running == true'
    // As we haven't set daemon_running yet, the following must hold:
    TIGHTDB_ASSERT(get_current_version() == 0 || get_current_version() == 1);

    // We always want to keep a read lock on the last version
    // that was commited to disk, to protect it against being
    // overwritten by commits being made to memory by others.
    bool dummy;
    grab_latest_readlock(m_readlock, dummy);
    // we must treat version and version_index the same way:
    {
        RobustLockGuard lock(info->controlmutex, &recover_from_dead_write_transact);
        info->free_write_slots = max_write_slots;
        info->daemon_ready = true;
        info->daemon_becomes_ready.notify_all();
    }
    m_group.detach();

    while(true) {

        if (m_file.is_removed()) { // operator removed the lock file. take a hint!

            shutdown = true;
#ifdef TIGHTDB_ENABLE_LOGFILE
            cerr << "Lock file removed, initiating shutdown" << endl;
#endif
        }

        bool is_same;
        ReadLockInfo next_readlock = m_readlock;
        {
            // detect if we're the last "client", and if so, shutdown (must be under lock):
            RobustLockGuard lock(info->controlmutex, &recover_from_dead_write_transact);
            grab_latest_readlock(next_readlock, is_same);
            if (is_same && (shutdown || info->num_participants == 1)) {
#ifdef TIGHTDB_ENABLE_LOGFILE
                cerr << "Daemon exiting nicely" << endl << endl;
#endif
                release_readlock(next_readlock);
                release_readlock(m_readlock);
                info->daemon_started = false;
                info->daemon_ready = false;
                return;
            }
        }

        if (!is_same) {

#ifdef TIGHTDB_ENABLE_LOGFILE
            cerr << "Syncing from version " << m_readlock.m_version 
                 << " to " << next_readlock.m_version << endl;
#endif
            GroupWriter writer(m_group);
            writer.commit(next_readlock.m_top_ref);

#ifdef TIGHTDB_ENABLE_LOGFILE
            cerr << "..and Done" << endl;
#endif
        }

        // Now we can release the version that was previously commited
        // to disk and just keep the lock on the latest version.
        release_readlock(m_readlock);
        m_readlock = next_readlock;

        info->balancemutex.lock(&recover_from_dead_write_transact);

        // We have caught up with the writers, let them know that there are
        // now free write slots, wakeup any that has been suspended.
        uint16_t free_write_slots = info->free_write_slots;
        info->free_write_slots = max_write_slots;
        if (free_write_slots <= 0) {
            info->room_to_write.notify_all();
        }

        // If we have plenty of write slots available, relax and wait a bit before syncing
        if (free_write_slots > relaxed_sync_threshold) {
            timespec ts;
            timeval tv;
            // clock_gettime(CLOCK_REALTIME, &ts); <- would like to use this, but not there on mac
            gettimeofday(&tv, null_ptr);
            ts.tv_sec = tv.tv_sec;
            ts.tv_nsec = tv.tv_usec * 1000;
            ts.tv_nsec += 10000000; // 10 msec
            if (ts.tv_nsec >= 1000000000) { // overflow
                ts.tv_nsec -= 1000000000;
                ts.tv_sec += 1;
            }

            // we do a conditional wait instead of a sleep, allowing writers to wake us up
            // immediately if we run low on write slots.
            info->work_to_do.wait(info->balancemutex,
                                  &recover_from_dead_write_transact,
                                  &ts);
        }
        info->balancemutex.unlock();

    }
}
#endif // _WIN32


void SharedGroup::grab_latest_readlock(ReadLockInfo& readlock, bool& same_as_before)
{
    for (;;) {
        SharedInfo* r_info = m_reader_map.get_addr();
        readlock.m_reader_idx = r_info->readers.last();
        if (grow_reader_mapping(readlock.m_reader_idx)) { // throws
            // remapping takes time, so retry with a fresh entry
            continue;
        }
        const Ringbuffer::ReadCount& r = r_info->readers.get(readlock.m_reader_idx);
        // if the entry is stale and has been cleared by the cleanup process,
        // we need to start all over again. This is extremely unlikely, but possible.
        if (! atomic_double_inc_if_even(r.count)) // <-- most of the exec time spent here!
            continue;
        same_as_before = readlock.m_version == r.version;
        readlock.m_version      = r.version;
        readlock.m_top_ref    = to_size_t(r.current_top);
        readlock.m_file_size  = to_size_t(r.filesize);
        return;
    }
}


const Group& SharedGroup::begin_read()
{
    TIGHTDB_ASSERT(m_transact_stage == transact_Ready);

    bool same_version_as_before;
    grab_latest_readlock(m_readlock, same_version_as_before);
    if (same_version_as_before && m_group.may_reattach_if_same_version()) {
        m_group.reattach_from_retained_data();
    }
    else {
        // Prepare the group for a new transaction. A zero top ref
        // means that the file has just been created.
        try {
            m_group.init_for_transact(m_readlock.m_top_ref, m_readlock.m_file_size); // Throws
        }
        catch (...) {
            end_read();
            throw;
        }
    }
    m_transact_stage = transact_Reading;

    return m_group;
}


void SharedGroup::release_readlock(ReadLockInfo& readlock) TIGHTDB_NOEXCEPT
{
    SharedInfo* r_info = m_reader_map.get_addr();
    const Ringbuffer::ReadCount& r = r_info->readers.get(readlock.m_reader_idx);
    atomic_double_dec(r.count); // <-- most of the exec time spent here
}


void SharedGroup::end_read() TIGHTDB_NOEXCEPT
{
    if (!m_group.is_attached())
        return;

    TIGHTDB_ASSERT(m_transact_stage == transact_Reading);
    TIGHTDB_ASSERT(m_readlock.m_version != numeric_limits<size_t>::max());

    release_readlock(m_readlock);

    // The read may have allocated some temporary state
    m_group.detach_but_retain_data();
    m_transact_stage = transact_Ready;
}

#ifdef TIGHTDB_ENABLE_REPLICATION

void SharedGroup::promote_to_write(TransactLogRegistry& write_logs)
{
    TIGHTDB_ASSERT(m_transact_stage == transact_Reading);

#ifdef TIGHTDB_ENABLE_REPLICATION
    if (Replication* repl = m_group.get_replication()) {
        repl->begin_write_transact(*this); // Throws
        try {
            do_begin_write();
            advance_read(write_logs);
        }
        catch (...) {
            repl->rollback_write_transact(*this);
            throw;
        }
        m_transact_stage = transact_Writing;
        return;
    }
#endif

    do_begin_write();

    // Advance to latest state (accessor update)
    advance_read(write_logs);
    m_transact_stage = transact_Writing;
}


void SharedGroup::advance_read(TransactLogRegistry& log_registry)
{
    TIGHTDB_ASSERT(m_transact_stage == transact_Reading);

    ReadLockInfo old_readlock = m_readlock;
    bool same_as_before;

    // advance current readlock while holding onto old one.
    grab_latest_readlock(m_readlock, same_as_before); // Throws
    release_readlock(old_readlock);

    if (same_as_before)
        return;

    // If the new top-ref is zero, then the previous top-ref must have
    // been zero too, and we are still seing an empty TightDB file
    // (note that this is possible even if the version has
    // changed). The purpose of the early-out in this case, is to
    // retain the temporary arrays that were created earlier by
    // Group::init_for_transact() to put the group accessor into a
    // valid state.
    if (m_readlock.m_top_ref == 0)
        return;

    // We know that the log_registry already knows about the new_version,
    // because in order for us to get the new version when we grab the
    // readlock, the new version must have been entered into the ringbuffer.
    // commit always updates the replication log BEFORE updating the ringbuffer.
    UniquePtr<BinaryData[]>
        logs(new BinaryData[m_readlock.m_version-old_readlock.m_version]); // Throws

    log_registry.get_commit_entries(old_readlock.m_version,
                                    m_readlock.m_version, logs.get());

    m_group.advance_transact(m_readlock.m_top_ref, m_readlock.m_file_size,
                             logs.get(),
                             logs.get() + (m_readlock.m_version-old_readlock.m_version)); // Throws

    log_registry.release_commit_entries(m_readlock.m_version);
}

#endif // TIGHTDB_ENABLE_REPLICATION

Group& SharedGroup::begin_write()
{
    TIGHTDB_ASSERT(m_transact_stage == transact_Ready);

#ifdef TIGHTDB_ENABLE_REPLICATION
    if (Replication* repl = m_group.get_replication())
        repl->begin_write_transact(*this); // Throws
#endif

    try {
        do_begin_write();
        begin_read();
    }
    catch (...) {
#ifdef TIGHTDB_ENABLE_REPLICATION
        if (Replication* repl = m_group.get_replication())
            repl->rollback_write_transact(*this);
#endif
        throw;
    }

    m_transact_stage = transact_Writing;
    return m_group;
}


void SharedGroup::do_begin_write()
{
    SharedInfo* info = m_file_map.get_addr();

    // Get write lock
    // Note that this will not get released until we call
    // commit() or rollback()
    info->writemutex.lock(&recover_from_dead_write_transact); // Throws

#ifndef _WIN32
    if (info->flags == durability_Async) {

        info->balancemutex.lock(&recover_from_dead_write_transact); // Throws

        // if we are running low on write slots, kick the sync daemon
        if (info->free_write_slots < relaxed_sync_threshold)
            info->work_to_do.notify();

        // if we are out of write slots, wait for the sync daemon to catch up
        while (info->free_write_slots <= 0) {
            info->room_to_write.wait(info->balancemutex,
                                     recover_from_dead_write_transact);
        }

        info->free_write_slots--;
        info->balancemutex.unlock();
    }
#endif // _WIN32
}


void SharedGroup::commit()
{
    do_commit();

    end_read();
    // complete detach
    // (end_read allows group to retain data, but accessors become invalid after commit):
    m_group.complete_detach();
}


#ifdef TIGHTDB_ENABLE_REPLICATION

void SharedGroup::commit_and_continue_as_read()
{
    do_commit();

    // Mark all managed space (beyond the attached file) as free.
    m_group.m_alloc.reset_free_space_tracking(); // Throws

    size_t old_baseline = m_group.m_alloc.get_baseline();

    // Remap file if it has grown
    if (m_readlock.m_file_size > old_baseline) {
        bool addr_changed = m_group.m_alloc.remap(m_readlock.m_file_size); // Throws
        // If the file was mapped to a new address, all array accessors must be
        // updated.
        if (addr_changed)
            old_baseline = 0;
    }
    m_group.update_refs(m_readlock.m_top_ref, old_baseline);
}

void SharedGroup::rollback_and_continue_as_read()
{
    // Mark all managed space (beyond the attached file) as free.
    m_group.m_alloc.reset_free_space_tracking(); // Throws

    m_transact_stage = transact_Reading;

    // get the commit log and use it to rollback all accessors:
    if (Replication* repl = m_group.get_replication()) {

        // this call is vectored through to do_rollback_and....
        repl->rollback_write_transact(*this);
    }

    // release exclusive write access: (FIXME: do this earlier?)
    SharedInfo* info = m_file_map.get_addr();
    info->writemutex.unlock();
}

void SharedGroup::do_rollback_and_continue_as_read(const char* begin, const char* end)
{
    BinaryData buffer(begin, end-begin);
    m_group.reverse_transact(m_readlock.m_top_ref, buffer);
}



#endif // TIGHTDB_ENABLE_REPLICATION


void SharedGroup::do_commit()
{
    TIGHTDB_ASSERT(m_transact_stage == transact_Writing);

    // FIXME: This fails when replication is enabled and the first transaction
    // in a lock-file session is rolled back (aborted), because then the first
    // committed transaction will have m_readlock.m_version > 1.
    if (m_readlock.m_version == 1)
        m_group.reset_free_space_versions(); // Throws

    SharedInfo* info = m_file_map.get_addr();
    SharedInfo* r_info = m_reader_map.get_addr();

    // FIXME: ExceptionSafety: Corruption has happened if
    // low_level_commit() throws, because we have already told the
    // replication manager to commit. It is not yet clear how this
    // conflict should be solved. The solution is probably to catch
    // the exception from low_level_commit() and when caught, mark the
    // local database as not-up-to-date. The exception should not be
    // rethrown, because the commit was effectively successful.

    {
        uint_fast64_t new_version;
#ifdef TIGHTDB_ENABLE_REPLICATION
        // It is essential that if Replication::commit_write_transact() fails,
        // then the transaction is not completed. In that case, a subsequent
        // call to rollback() must still roll the transaction back.
        if (Replication* repl = m_group.get_replication()) {
            uint_fast64_t current_version = r_info->get_current_version_unchecked();
            new_version = repl->commit_write_transact(*this, current_version); // Throws
        }
        else {
            new_version = r_info->get_current_version_unchecked() + 1;
        }
#else
        new_version = r_info->get_current_version_unchecked() + 1;
#endif
        low_level_commit(new_version); // Throws
    }

    // advance readlock but dont update accessors:
    // As this is done under lock, along with the addition above of the newest commit,
    // we know for certain that the readlock we will grab WILL refer to our own newly
    // completed commit.
    release_readlock(m_readlock);
    // FIXME: Why grab a new read-lock as part of a regular commit? It seems
    // wrong.
    //
    // FIXME: We need to find a way to give SharedGroup::commit() a sound and
    // intelligable exception behavior. The desirable exception behavior is
    // probably that the commit has occured if, and only if it does not
    // throw. The possible exception from grab_latest_readlock() makes this
    // harder than it would otherwise have been.
    bool ignored;
    grab_latest_readlock(m_readlock, ignored); // Throws

    // downgrade to a read transaction (if not, assert in end_read)
    m_transact_stage = transact_Reading;
    // Release write lock
    info->writemutex.unlock();
}


// FIXME: This method must work correctly even if it is called after a
// failed call to commit(). A failed call to commit() is any that
// returns to the caller by throwing an exception. As it is right now,
// rollback() does not handle all cases.
void SharedGroup::rollback() TIGHTDB_NOEXCEPT
{
    if (m_group.is_attached()) {
        TIGHTDB_ASSERT(m_transact_stage == transact_Writing);

#ifdef TIGHTDB_ENABLE_REPLICATION
        if (Replication* repl = m_group.get_replication())
            repl->rollback_write_transact(*this);
#endif
        m_transact_stage = transact_Reading;
        end_read();

        SharedInfo* info = m_file_map.get_addr();

        // Release write lock
        info->writemutex.unlock();

        // Clear all changes made during transaction
        m_group.detach();
    }
}



// given an index (which the caller wants to used to index the ringbuffer), verify
// that the given entry is within the memory mapped. If not, remap it!
bool SharedGroup::grow_reader_mapping(uint_fast32_t index)
{
    if (index >= m_local_max_entry) {
        // handle mapping expansion if required
        SharedInfo* r_info = m_reader_map.get_addr();
        m_local_max_entry = r_info->readers.get_num_entries();
        size_t info_size = sizeof(SharedInfo) + r_info->readers.compute_required_space(m_local_max_entry);
        // cout << "Growing reader mapping to " << infosize << endl;
        m_reader_map.remap(m_file, util::File::access_ReadWrite, info_size); // Throws
        return true;
    }
    return false;
}

uint_fast64_t SharedGroup::get_current_version()
{
    // As get_current_version may be called outside of the write mutex, another
    // thread may be performing changes to the ringbuffer concurrently. It may
    // even cleanup and recycle the current entry from under our feet, so we need
    // to protect the entry by temporarily incrementing the reader ref count until
    // we've got a safe reading of the version number.
    while (1) {
        uint_fast32_t index;
        SharedInfo* r_info;
        do {
            // make sure that the index we are about to dereference falls within
            // the portion of the ringbuffer that we have mapped - if not, extend
            // the mapping to fit.
            r_info = m_reader_map.get_addr();
            index = r_info->readers.last();
        }
        while (grow_reader_mapping(index)); // throws

        // now (double) increment the read count so that no-one cleans up the entry
        // while we read it.
        const Ringbuffer::ReadCount& r = r_info->readers.get(index);
        if (! atomic_double_inc_if_even(r.count)) {

            continue;
        }
        uint_fast64_t version = r.version;
        // release the entry again:
        atomic_double_dec(r.count);
        return version;
    }
}

void SharedGroup::low_level_commit(uint_fast64_t new_version)
{
    SharedInfo* info = m_file_map.get_addr();
    uint_fast64_t readlock_version;
    {
        SharedInfo* r_info = m_reader_map.get_addr();

        // the cleanup process may access the entire ring buffer, so make sure it is mapped.
        // this is not ensured as part of begin_read, which only makes sure that the current
        // last entry in the buffer is available.
        if (grow_reader_mapping(r_info->readers.get_num_entries())) { // throws
            r_info = m_reader_map.get_addr();
        }
        r_info->readers.cleanup();
        const Ringbuffer::ReadCount& r = r_info->readers.get_oldest();
        readlock_version = r.version;
    }

    // Do the actual commit
    TIGHTDB_ASSERT(m_group.m_top.is_attached());
    TIGHTDB_ASSERT(readlock_version <= new_version);
    // info->readers.dump();
    GroupWriter out(m_group); // Throws
    out.set_versions(new_version, readlock_version);
    // Recursively write all changed arrays to end of file
    ref_type new_top_ref = out.write_group(); // Throws
    // cout << "Writing version " << new_version << ", Topptr " << new_top_ref
    //     << " Readlock at version " << readlock_version << endl;
    // In durability_Full mode, we just use the file as backing for
    // the shared memory. So we never actually flush the data to disk
    // (the OS may do so opportinisticly, or when swapping). So in
    // this mode the file on disk may very likely be in an invalid
    // state.
    if (info->flags == durability_Full)
        out.commit(new_top_ref); // Throws
    size_t new_file_size = out.get_file_size();
    // Update reader info
    {
        SharedInfo* r_info = m_reader_map.get_addr();
        if (r_info->readers.is_full()) {
            // buffer expansion
            uint_fast32_t entries = r_info->readers.get_num_entries();
            entries = entries + 32;
            size_t new_info_size = sizeof(SharedInfo) + r_info->readers.compute_required_space( entries );
            // cout << "resizing: " << entries << " = " << new_info_size << endl;
            m_file.prealloc(0, new_info_size); // Throws
            m_reader_map.remap(m_file, util::File::access_ReadWrite, new_info_size); // Throws
            r_info = m_reader_map.get_addr();
            m_local_max_entry = entries;
            r_info->readers.expand_to(entries);
        }
        Ringbuffer::ReadCount& r = r_info->readers.get_next();
        r.current_top = new_top_ref;
        r.filesize    = new_file_size;
        r.version     = new_version;
        r_info->readers.use_next();
    }
#ifndef _WIN32
    {
        RobustLockGuard lock(info->controlmutex, recover_from_dead_write_transact);
<<<<<<< HEAD
        info->number_of_versions = new_version - readlock_version + 1;
        if (info->waiting_for_change) {
            info->waiting_for_change = false;
            info->new_commit_available.notify_all();
        }
=======
        info->latest_version_number = new_version;
        info->new_commit_available.notify_all();
>>>>>>> 1bdb7e18
    }
#endif
}


void SharedGroup::reserve(size_t size)
{
    TIGHTDB_ASSERT(is_attached());
    // FIXME: There is currently no synchronization between this and
    // concurrent commits in progress. This is so because it is
    // believed that the OS guarantees race free behavior when
    // util::File::prealloc_if_supported() (posix_fallocate() on
    // Linux) runs concurrently with modfications via a memory map of
    // the file. This assumption must be verified though.
    m_group.m_alloc.reserve(size);
}<|MERGE_RESOLUTION|>--- conflicted
+++ resolved
@@ -1368,16 +1368,9 @@
 #ifndef _WIN32
     {
         RobustLockGuard lock(info->controlmutex, recover_from_dead_write_transact);
-<<<<<<< HEAD
         info->number_of_versions = new_version - readlock_version + 1;
-        if (info->waiting_for_change) {
-            info->waiting_for_change = false;
-            info->new_commit_available.notify_all();
-        }
-=======
         info->latest_version_number = new_version;
         info->new_commit_available.notify_all();
->>>>>>> 1bdb7e18
     }
 #endif
 }
