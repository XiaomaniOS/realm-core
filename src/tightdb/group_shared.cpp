#include <fcntl.h>
#include <errno.h>
#include <algorithm>

#include <tightdb/safe_int_ops.hpp>
#include <tightdb/terminate.hpp>
#include <tightdb/thread.hpp>
#include <tightdb/group_writer.hpp>
#include <tightdb/group_shared.hpp>
#include <tightdb/group_writer.hpp>

#ifndef _WIN32
#include <sys/wait.h>
#include <sys/time.h>
#include <unistd.h>
#else
#define NOMINMAX
#include <windows.h>
#endif

// #define TIGHTDB_ENABLE_LOGFILE

using namespace std;
using namespace tightdb;

// Constants controlling the amount of uncommited writes in flight:
static const uint16_t MAX_WRITE_SLOTS = 100;
static const uint16_t RELAXED_SYNC_THRESHOLD = 50;




struct SharedGroup::ReadCount {
    uint64_t version;
    uint32_t count;
};

struct SharedGroup::SharedInfo {
    Relaxed<uint64_t> current_version;
    Atomic<uint16_t> init_complete; // indicates lock file has valid content
    Atomic<uint16_t> shutdown_started; // indicates that shutdown is in progress
    uint16_t version;
    uint16_t flags;

    Mutex readmutex;
    RobustMutex writemutex;
    RobustMutex balancemutex;
#ifndef _WIN32
    // FIXME: windows pthread support for condvar not ready
    CondVar room_to_write;
    CondVar work_to_do;
#endif
    uint16_t free_write_slots;
    uint64_t filesize;

    uint64_t current_top;

    uint32_t infosize;
    uint32_t capacity_mask; // Must be on the form 2**n - 1
    uint32_t put_pos;
    uint32_t get_pos;

    static const int init_readers_size = 32; // Must be a power of two
    ReadCount readers[init_readers_size];

    SharedInfo(const SlabAlloc&, size_t file_size, DurabilityLevel);
    ~SharedInfo() TIGHTDB_NOEXCEPT {}
};

SharedGroup::SharedInfo::SharedInfo(const SlabAlloc& alloc, size_t file_size,
                                    DurabilityLevel dlevel):
#ifndef _WIN32
    readmutex(Mutex::process_shared_tag()), // Throws
    writemutex(), // Throws
    balancemutex(), // Throws
    room_to_write(CondVar::process_shared_tag()), // Throws
    work_to_do(CondVar::process_shared_tag()) // Throws
#else
    readmutex(Mutex::process_shared_tag()), // Throws
    writemutex(), // Throws
    balancemutex() // Throws
#endif
{
    version  = 0;
    flags    = dlevel; // durability level is fixed from creation
    filesize = alloc.get_baseline();
    infosize = uint32_t(file_size);
    current_top     = alloc.get_top_ref();
    current_version.store_relaxed(1);
    capacity_mask   = init_readers_size - 1;
    put_pos = 0;
    get_pos = 0;
    shutdown_started.store_release(0);
    free_write_slots = 0;
    init_complete.store_release(1);
}


namespace {

void recover_from_dead_write_transact()
{
    // Nothing needs to be done
}

} // anonymous namespace

#ifndef _WIN32

void spawn_daemon(const string& file)
{
    // determine maximum number of open descriptors
    errno = 0; 
    int m = int(sysconf(_SC_OPEN_MAX));
    if (m < 0) { 
        if (errno) { 
            // int err = errno; // TODO: include err in exception string 
            throw runtime_error("'sysconf(_SC_OPEN_MAX)' failed "); 
        } 
        throw runtime_error("'sysconf(_SC_OPEN_MAX)' failed with no reason");
    }

    int pid = fork();
    if (0 == pid) { // child process:

        // close all descriptors:
        int i;
        for (i=m-1;i>=0;--i) close(i); 
        i=::open("/dev/null",O_RDWR);
#ifdef TIGHTDB_ENABLE_LOGFILE
        // FIXME: Do we want to always open the log file? Should it be configurable?
        i=::open((file+".log").c_str(),O_RDWR | O_CREAT | O_APPEND | O_SYNC, S_IRWXU);
#else
        i = dup(i);
#endif
        i = dup(i); static_cast<void>(i);
#ifdef TIGHTDB_ENABLE_LOGFILE
        cerr << "Detaching" << endl;
#endif
        // detach from current session:
        setsid();

        // start commit daemon executable
        // Note that getenv (which is not thread safe) is called in a 
        // single threaded context. This is ensured by the fork above.
        const char* exe = getenv("TIGHTDBD_PATH");
        if (exe == NULL)
#ifndef TIGTHDB_DEBUG
            exe = "/usr/local/bin/tightdbd";
#else
            exe = "/usr/local/bin/tightdbd-dbg";
#endif
        execl(exe, exe, file.c_str(), (char*) NULL);

        // if we continue here, exec has failed so return error
        // if exec succeeds, we don't come back here.
        _Exit(1);
        // child process ends here

    } else if (pid > 0) { // parent process, fork succeeded:
        
        // use childs exit code to catch and report any errors:
        int status;
        int pid_changed;
        do {
            pid_changed = waitpid(pid, &status, 0);
        } while (pid_changed == -1 && errno == EINTR);
        if (pid_changed != pid)
            throw runtime_error("failed to wait for daemon start");
        if (!WIFEXITED(status))
            throw runtime_error("failed starting async commit (exit)");
        if (WEXITSTATUS(status) == 1) {
            // FIXME: Or `ld` could not find a required shared library
            throw runtime_error("async commit daemon not found");
        }
        if (WEXITSTATUS(status) == 2)
            throw runtime_error("async commit daemon failed");
        if (WEXITSTATUS(status) == 3)
            throw runtime_error("wrong db given to async daemon");

    } else { // Parent process, fork failed!

        throw runtime_error("Failed to spawn async commit");
    }
}
#else
void spawn_daemon(const string& file) {}
#endif


inline void micro_sleep(uint64_t microsec_delay)
{
#ifdef _WIN32
    // FIXME: this is not optimal, but it should work
    Sleep(microsec_delay/1000+1);
#else
    usleep(useconds_t(microsec_delay));
#endif
}
// NOTES ON CREATION AND DESTRUCTION OF SHARED MUTEXES:
//
// According to the 'process-sharing example' in the POSIX man page
// for pthread_mutexattr_init() other processes may continue to use a
// process-shared mutex after exit of the process that initialized
// it. Also, the example does not contain any call to
// pthread_mutex_destroy(), so apparently a process-shared mutex need
// not be destroyed at all, nor can it be that a process-shared mutex
// is associated with any resources that are local to the initializing
// process, because that would imply a leak.
//
// While it is not explicitely guaranteed in the man page, we shall
// assume that is is valid to initialize a process-shared mutex twice
// without an intervending call to pthread_mutex_destroy(). We need to
// be able to reinitialize a process-shared mutex if the first
// initializing process crashes and leaves the shared memory in an
// undefined state.

void SharedGroup::open(const string& path, bool no_create_file,
                       DurabilityLevel dlevel, bool is_backend)
{
    TIGHTDB_ASSERT(!is_attached());

    m_file_path = path + ".lock";
    bool must_retry;
    do {
        bool need_init = false;
        size_t file_size = 0;
        must_retry = false;

        // Open shared coordination buffer
        try {

            m_file.open(m_file_path, 
                        File::access_ReadWrite, File::create_Must, 0);
            file_size = sizeof (SharedInfo);
            m_file.prealloc(0,file_size);
            need_init = true;

        } catch (runtime_error& e) {

            // if this one throws, just propagate it:
            m_file.open(m_file_path, 
                        File::access_ReadWrite, File::create_Never, 0);
        }

        // file locks are used solely to detect if/when all clients
        // are done accessing the database. We grab them here and hold
        // them until the destructor is called, where we try to promote
        // them to exclusive to detect if we can shutdown.
        m_file.lock_shared();
        File::CloseGuard fcg(m_file);
        int time_left = 100000;
        while (1) {
            time_left--;
            // need to validate the size of the file before trying to map it
            // possibly waiting a little for size to go nonzero, if another
            // process is creating the file in parallel.
            if (int_cast_with_overflow_detect(m_file.get_size(), file_size))
                throw runtime_error("Lock file too large");
            if (time_left <= 0)
                throw runtime_error("Stale lock file");
            // wait for file to at least contain the basic shared info block
            // NB! it might be larger due to expansion of the ring buffer.
            if (file_size < sizeof(SharedInfo))
                micro_sleep(10);
            else
                break;
        }

        // Map to memory
        m_file_map.map(m_file, File::access_ReadWrite, sizeof (SharedInfo), File::map_NoSync);
        File::UnmapGuard fug_1(m_file_map);

        // We need to map the info file once more for the readers part
        // since that part can be resized and as such remapped which
        // could move our mutexes (which we don't want to risk moving while
        // they are locked)
        m_reader_map.map(m_file, File::access_ReadWrite, sizeof (SharedInfo), File::map_NoSync);
        File::UnmapGuard fug_2(m_reader_map);

        SharedInfo* info = m_file_map.get_addr();
        SlabAlloc& alloc = m_group.m_alloc;

        if (need_init) {
            // If we are the first we may have to create the database file
            // but we invalidate the internals right after to avoid conflicting
            // with old state when starting transactions
            bool is_shared = true;
            bool read_only = false;
            bool skip_validate = false;
            alloc.attach_file(path, is_shared, read_only, no_create_file, skip_validate); // Throws

            // Call SharedInfo::SharedInfo() (placement new)
            new (info) SharedInfo(alloc, file_size, dlevel); // Throws

            // Set initial version so we can track if other instances
            // change the db
            m_version = info->current_version.load_relaxed();

#ifndef _WIN32
            // In async mode we need a separate process to do the async commits
            // We start it up here during init so that it only get started once
            if (dlevel == durability_Async) {
                spawn_daemon(path);
            }
#endif

        }
        else {
            // wait for init complete:
            int wait_count = 100000;
            while (wait_count && (info->init_complete.load_acquire() == 0)) {
                wait_count--;
                micro_sleep(10);
            }
            if (info->init_complete.load_acquire() == 0)
                throw runtime_error("Lock file initialization incomplete");
            if (info->version != 0)
                throw runtime_error("Unsupported version");
            if (info->shutdown_started.load_acquire()) {
                must_retry = true;
                micro_sleep(100);
                continue;
                // this will unmap and close the lock file. Then we retry
            }

            // Durability level cannot be changed at runtime
            if (info->flags != dlevel)
                throw runtime_error("Inconsistent durability level");

            // Setup the group, but leave it in invalid state
            bool is_shared = true;
            bool read_only = false;
            bool no_create = true;
            bool skip_validate = true; // To avoid race conditions
            alloc.attach_file(path, is_shared, read_only, no_create, skip_validate); // Throws

        }

        fug_2.release(); // Do not unmap
        fug_1.release(); // Do not unmap
        fcg.release(); // Do not close
    } while (must_retry);

#ifdef TIGHTDB_DEBUG
    m_transact_stage = transact_Ready;
#endif
#ifndef _WIN32
    if (dlevel == durability_Async) {
        if (is_backend) {
            do_async_commits();
        }
        else {
            // In async mode we need to wait for the commit process to get ready
            SharedInfo* const info = m_file_map.get_addr();
            int maxwait = 100000;
            while (maxwait--) {
                if (info->init_complete.load_acquire() == 2) {
                    return;
                }
                micro_sleep(10);
            }
            throw runtime_error("Failed to observe async commit starting");
        }
    }
#endif
}


SharedGroup::~SharedGroup() TIGHTDB_NOEXCEPT
{
    if (!is_attached())
        return;

    TIGHTDB_ASSERT(m_transact_stage == transact_Ready);

#ifdef TIGHTDB_ENABLE_REPLICATION
    if (Replication* repl = m_group.get_replication())
        delete repl;
#endif

    SharedInfo* info = m_file_map.get_addr();

#ifndef _WIN32
    if (info->flags == durability_Async) {
        m_file.unlock();
        return;
    }
#endif
    m_file.unlock();
    if (!m_file.try_lock_exclusive()) {
        return;
    }

    if (info->shutdown_started.load_acquire()) {
        m_file.unlock();
        return;
    }
    info->shutdown_started.store_release(1);
<<<<<<< HEAD
    try {
        // If the db file is just backing for a transient data structure,
        // we can delete it when done.
        if (info->flags == durability_MemOnly) {
            size_t path_len = m_file_path.size()-5; // remove ".lock"
            // FIXME: Find a way to avoid the possible exception from
            // m_file_path.substr(). Currently, if it throws, the program
            // will be terminated due to 'noexcept' on ~SharedGroup().
=======
    // If the db file is just backing for a transient data structure,
    // we can delete it when done.
    if (info->flags == durability_MemOnly) {
        try {
            size_t path_len = m_file_path.size()-5; // remove ".lock"
>>>>>>> 6461c312
            string db_path = m_file_path.substr(0, path_len); // Throws
            m_group.m_alloc.detach();
            File::remove(db_path.c_str());
        } 
<<<<<<< HEAD
=======
        catch(...) { } // ignored on purpose
>>>>>>> 6461c312
    }
    catch(...) { } // ignored on purpose

    info->~SharedInfo(); // Call destructor
<<<<<<< HEAD

=======
    m_file.close();
    m_file_map.unmap();
    m_reader_map.unmap();
>>>>>>> 6461c312
    try {
        File::remove(m_file_path.c_str());
    }
    catch (...) { } // ignored on purpose
}


bool SharedGroup::has_changed() const TIGHTDB_NOEXCEPT
{
    const SharedInfo* info = m_file_map.get_addr();
    // this variable is changed under lock (the readmutex), but
    // inspected here without taking a lock. This is intentional.
    // The variable is only compared for inequality against a value
    // it is known to have had once, let's call it INIT. 
    // Any change to info->current_version, even if it is
    // only a partially communicated one, is indicative of a change
    // in the value away from INIT. info->current_version is only
    // ever incremented, and it is so large (64 bit) that it does
    // not wrap around until hell freezes over. The net result is
    // that even though there is formally a data race on this variable,
    // the code can still be considered correct.
    bool changed = m_version != info->current_version.load_relaxed();
    return changed;
}

#ifndef _WIN32

void SharedGroup::do_async_commits()
{
    bool shutdown = false;
    bool file_already_removed = false;
    SharedInfo* info = m_file_map.get_addr();
    // NO client are allowed to proceed and update current_version
    // until they see the init_complete == 2. 
    // As we haven't set init_complete to 2 yet, it is safe to assert the following:
    TIGHTDB_ASSERT(info->current_version.load_relaxed() == 0 || info->current_version.load_relaxed() == 1);

    // We always want to keep a read lock on the last version
    // that was commited to disk, to protect it against being
    // overwritten by commits being made to memory by others.
    // Note that taking this lock also signals to the other
    // processes that that they can start commiting to the db.
    begin_read();
    uint64_t last_version = m_version;
    info->free_write_slots = MAX_WRITE_SLOTS;
    info->init_complete.store_release(2); // allow waiting clients to proceed
    m_group.detach();

    while(true) {

        if (m_file.is_removed()) { // operator removed the lock file. take a hint!

            file_already_removed = true; // don't remove what is already gone
            info->shutdown_started.store_release(1);
            shutdown = true;
#ifdef TIGHTDB_ENABLE_LOGFILE
            cerr << "Lock file removed, initiating shutdown" << endl;
#endif
        }

        // detect if we're the last "client", and if so mark the
        // lock file invalid. Any client coming along before we
        // finish syncing will see the lock file, but detect that
        // the daemon has abandoned it. It can then wait for the
        // lock file to be removed (with a timeout). 
        if (m_file.try_lock_exclusive()) {
            info->shutdown_started.store_release(1);
            shutdown = true;
        }
        // if try_lock_exclusive fails, we loose our read lock, so
        // reacquire it! At the moment this is not used for anything,
        // because ONLY the daemon ever asks for an exclusive lock
        // when async commits are used.
        else
            m_file.lock_shared();

        if (has_changed()) {

#ifdef TIGHTDB_ENABLE_LOGFILE
            cerr << "Syncing...";
#endif
            // Get a read lock on the (current) version that we want
            // to commit to disk.
#ifdef TIGHTDB_DEBUG
            m_transact_stage = transact_Ready;
#endif
            begin_read();
#ifdef TIGHTDB_ENABLE_LOGFILE
            cerr << "(version " << m_version << " from " 
                 << last_version << "), ringbuf_size = " 
                 << ringbuf_size() << "...";
#endif
            uint64_t current_version = m_version;
            size_t current_top_ref = m_group.m_top.get_ref();

            GroupWriter writer(m_group);
            writer.commit(current_top_ref);

            // Now we can release the version that was previously commited
            // to disk and just keep the lock on the latest version.
            m_version = last_version;
            end_read();
            last_version = current_version;
#ifdef TIGHTDB_ENABLE_LOGFILE
            cerr << "..and Done" << endl;
#endif
        }

        if (shutdown) {
            // Being the backend process, we own the lock file, so we
            // have to clean up when we shut down.
            info->~SharedInfo(); // Call destructor
            m_file_map.unmap();
#ifdef TIGHTDB_ENABLE_LOGFILE
            cerr << "Removing coordination file" << endl;
#endif
            if (!file_already_removed)
                File::remove(m_file_path);
#ifdef TIGHTDB_ENABLE_LOGFILE
            cerr << "Daemon exiting nicely" << endl << endl;
#endif
            return;
        }

        info->balancemutex.lock(&recover_from_dead_write_transact);

        // We have caught up with the writers, let them know that there are
        // now free write slots, wakeup any that has been suspended.
        uint16_t free_write_slots = info->free_write_slots;
        info->free_write_slots = MAX_WRITE_SLOTS;
        if (free_write_slots <= 0) {
            info->room_to_write.notify_all();
        }

        // If we have plenty of write slots available, relax and wait a bit before syncing
        if (free_write_slots > RELAXED_SYNC_THRESHOLD) {
            timespec ts;
            timeval tv;
            // clock_gettime(CLOCK_REALTIME, &ts); <- would like to use this, but not there on mac
            gettimeofday(&tv, NULL);
            ts.tv_sec = tv.tv_sec;
            ts.tv_nsec = tv.tv_usec * 1000;
            ts.tv_nsec += 10000000; // 10 msec
            if (ts.tv_nsec >= 1000000000) { // overflow
                ts.tv_nsec -= 1000000000;
                ts.tv_sec += 1;
            }
            
            // we do a conditional wait instead of a sleep, allowing writers to wake us up
            // immediately if we run low on write slots.
            info->work_to_do.wait(info->balancemutex,
                                  &recover_from_dead_write_transact,
                                  &ts);
        }
        info->balancemutex.unlock();

    }
}
#endif // _WIN32

const Group& SharedGroup::begin_read()
{
    TIGHTDB_ASSERT(m_transact_stage == transact_Ready);

    ref_type new_top_ref = 0;
    size_t new_file_size = 0;

    {
        SharedInfo* info = m_file_map.get_addr();
        Mutex::Lock lock(info->readmutex);

        if (TIGHTDB_UNLIKELY(info->infosize > m_reader_map.get_size()))
            m_reader_map.remap(m_file, File::access_ReadWrite, info->infosize); // Throws

        // Get the current top ref
        new_top_ref   = to_size_t(info->current_top);
        new_file_size = to_size_t(info->filesize);
        m_version     = info->current_version.load_relaxed();

        // Update reader list
        if (ringbuf_is_empty()) {
            ReadCount r2 = { m_version, 1 };
            ringbuf_put(r2); // Throws
        }
        else {
            ReadCount& r = ringbuf_get_last();
            if (r.version == m_version) {
                ++r.count;
            }
            else {
                ReadCount r2 = { m_version, 1 };
                ringbuf_put(r2); // Throws
            }
        }
    }

#ifdef TIGHTDB_DEBUG
    m_transact_stage = transact_Reading;
#endif

    // Make sure the group is up-to-date.
    // A zero ref means that the file has just been created.
    try {
        m_group.update_from_shared(new_top_ref, new_file_size); // Throws
    }
    catch (...) {
        end_read();
        throw;
    }

#ifdef TIGHTDB_DEBUG
    m_group.Verify();
#endif

    return m_group;
}


void SharedGroup::end_read() TIGHTDB_NOEXCEPT
{
    if (!m_group.is_attached())
        return;

    TIGHTDB_ASSERT(m_transact_stage == transact_Reading);
    TIGHTDB_ASSERT(m_version != numeric_limits<size_t>::max());

    {
        SharedInfo* info = m_file_map.get_addr();
        Mutex::Lock lock(info->readmutex);

        if (TIGHTDB_UNLIKELY(info->infosize > m_reader_map.get_size()))
            m_reader_map.remap(m_file, File::access_ReadWrite, info->infosize);

        // Find entry for current version
        size_t ndx = ringbuf_find(m_version);
        TIGHTDB_ASSERT(ndx != not_found);
        ReadCount& r = ringbuf_get(ndx);

        // Decrement count and remove as many entries as possible
        if (r.count == 1 && ringbuf_is_first(ndx)) {
            ringbuf_remove_first();
            while (!ringbuf_is_empty() && ringbuf_get_first().count == 0)
                ringbuf_remove_first();
        }
        else {
            TIGHTDB_ASSERT(r.count > 0);
            --r.count;
        }
    }

    // The read may have allocated some temporary state
    m_group.detach();

#ifdef TIGHTDB_DEBUG
    m_transact_stage = transact_Ready;
#endif
}


Group& SharedGroup::begin_write()
{
    TIGHTDB_ASSERT(m_transact_stage == transact_Ready);

    SharedInfo* info = m_file_map.get_addr();

    // Get write lock
    // Note that this will not get released until we call
    // commit() or rollback()
    info->writemutex.lock(&recover_from_dead_write_transact); // Throws

#ifndef _WIN32
    if (info->flags == durability_Async) {

        info->balancemutex.lock(&recover_from_dead_write_transact); // Throws

        // if we are running low on write slots, kick the sync daemon
        if (info->free_write_slots < RELAXED_SYNC_THRESHOLD)
            info->work_to_do.notify();

        // if we are out of write slots, wait for the sync daemon to catch up
        while (info->free_write_slots <= 0) {
            info->room_to_write.wait(info->balancemutex,
                                     recover_from_dead_write_transact);
        }

        info->free_write_slots--;
        info->balancemutex.unlock();
    }
#endif

    // Get the current top ref
    ref_type new_top_ref = to_size_t(info->current_top);
    size_t new_file_size = to_size_t(info->filesize);

    // Make sure the group is up-to-date
    // zero ref means that the file has just been created
    m_group.update_from_shared(new_top_ref, new_file_size); // Throws

#ifdef TIGHTDB_DEBUG
    m_group.Verify();
    m_transact_stage = transact_Writing;
#endif

#ifdef TIGHTDB_ENABLE_REPLICATION
    if (Replication* repl = m_group.get_replication()) {
        try {
            repl->begin_write_transact(*this); // Throws
        }
        catch (...) {
            rollback();
            throw;
        }
    }
#endif

    return m_group;
}


void SharedGroup::commit()
{
    TIGHTDB_ASSERT(m_transact_stage == transact_Writing);

    SharedInfo* info = m_file_map.get_addr();

    // FIXME: ExceptionSafety: Corruption has happened if
    // low_level_commit() throws, because we have already told the
    // replication manager to commit. It is not yet clear how this
    // conflict should be solved. The solution is probably to catch
    // the exception from low_level_commit() and when caught, mark the
    // local database as not-up-to-date. The exception should not be
    // rethrown, because the commit was effectively successful.

    {
        uint64_t new_version;
#ifdef TIGHTDB_ENABLE_REPLICATION
        // It is essential that if Replicatin::commit_write_transact()
        // fails, then the transaction is not completed. A subsequent call
        // to rollback() must roll it back.
        if (Replication* repl = m_group.get_replication()) {
            new_version = repl->commit_write_transact(*this, info->current_version); // Throws
        }
        else {
            new_version = info->current_version.load_relaxed() + 1; 
        }
#else
        new_version = info->current_version.load_relaxed() + 1; 
#endif
        // Reset version tracking in group if we are
        // starting from a new lock file
        if (new_version == 2) {
            // The reason this is not done in begin_write is that a rollback will
            // leave the versioning unchanged, hence a new begin_write following
            // a rollback would call init_shared again.
            m_group.init_shared();
        }

        low_level_commit(new_version); // Throws
    }

    // Release write lock
    info->writemutex.unlock();

    m_group.detach();

#ifdef TIGHTDB_DEBUG
    m_transact_stage = transact_Ready;
#endif
}


// FIXME: This method must work correctly even if it is called after a
// failed call to commit(). A failed call to commit() is any that
// returns to the caller by throwing an exception. As it is right now,
// rollback() does not handle all cases.
void SharedGroup::rollback() TIGHTDB_NOEXCEPT
{
    if (m_group.is_attached()) {
        TIGHTDB_ASSERT(m_transact_stage == transact_Writing);

#ifdef TIGHTDB_ENABLE_REPLICATION
        if (Replication* repl = m_group.get_replication())
            repl->rollback_write_transact(*this);
#endif

        SharedInfo* info = m_file_map.get_addr();

        // Release write lock
        info->writemutex.unlock();

        // Clear all changes made during transaction
        m_group.detach();

#ifdef TIGHTDB_DEBUG
        m_transact_stage = transact_Ready;
#endif
    }
}


bool SharedGroup::ringbuf_is_empty() const TIGHTDB_NOEXCEPT
{
    return ringbuf_size() == 0;
}


size_t SharedGroup::ringbuf_size() const TIGHTDB_NOEXCEPT
{
    SharedInfo* info = m_reader_map.get_addr();
    return (info->put_pos - info->get_pos) & info->capacity_mask;
}


size_t SharedGroup::ringbuf_capacity() const TIGHTDB_NOEXCEPT
{
    SharedInfo* info = m_reader_map.get_addr();
    return info->capacity_mask;
}


bool SharedGroup::ringbuf_is_first(size_t ndx) const TIGHTDB_NOEXCEPT
{
    SharedInfo* info = m_reader_map.get_addr();
    return ndx == info->get_pos;
}


SharedGroup::ReadCount& SharedGroup::ringbuf_get(size_t ndx) TIGHTDB_NOEXCEPT
{
    SharedInfo* info = m_reader_map.get_addr();
    return info->readers[ndx];
}


SharedGroup::ReadCount& SharedGroup::ringbuf_get_first() TIGHTDB_NOEXCEPT
{
    SharedInfo* info = m_reader_map.get_addr();
    return info->readers[info->get_pos];
}


SharedGroup::ReadCount& SharedGroup::ringbuf_get_last() TIGHTDB_NOEXCEPT
{
    SharedInfo* info = m_reader_map.get_addr();
    uint32_t lastPos = (info->put_pos - 1) & info->capacity_mask;
    return info->readers[lastPos];
}


void SharedGroup::ringbuf_remove_first() TIGHTDB_NOEXCEPT
{
    SharedInfo* info = m_reader_map.get_addr();
    info->get_pos = (info->get_pos + 1) & info->capacity_mask;
}


void SharedGroup::ringbuf_put(const ReadCount& v)
{
    SharedInfo* info = m_reader_map.get_addr();

    // Check if the ringbuf is full
    // (there should always be one empty entry)
    size_t size = ringbuf_size();
    bool is_full = size == info->capacity_mask;

    if (TIGHTDB_UNLIKELY(is_full)) {
        ringbuf_expand(); // Throws
        info = m_reader_map.get_addr();
    }

    info->readers[info->put_pos] = v;
    info->put_pos = (info->put_pos + 1) & info->capacity_mask;
}


void SharedGroup::ringbuf_expand()
{
    SharedInfo* info = m_reader_map.get_addr();
    size_t old_buffer_size = info->capacity_mask + 1; // FIXME: Why size_t and not uint32 as capacity?
    size_t base_file_size = sizeof (SharedInfo) - sizeof (ReadCount[SharedInfo::init_readers_size]);

    // Be sure that the new file size, after doubling the size of the
    // ring buffer, can be stored in a size_t. This also guarantees
    // that there is no arithmetic overflow in the calculation of the
    // new file size. We must always double the size of the ring
    // buffer, such that we can continue to use the capacity as a bit
    // mask. Note that the capacity of the ring buffer is one less
    // than the size of the containing linear buffer.
    //
    // FIXME: It is no good that we convert back and forth between
    // uint32_t and size_t, because that defeats the purpose of this
    // check.
    if (old_buffer_size > (numeric_limits<size_t>::max() -
                           base_file_size) / (2 * sizeof (ReadCount)))
        throw runtime_error("Overflow in size of 'readers' buffer");
    size_t new_buffer_size = 2 * old_buffer_size;
    size_t new_file_size = base_file_size + (sizeof (ReadCount) * new_buffer_size);

    // Extend lock file
    m_file.prealloc(0, new_file_size); // Throws
    m_reader_map.remap(m_file, File::access_ReadWrite, new_file_size); // Throws
    info = m_reader_map.get_addr();

    // If the contents of the ring buffer crosses the end of the
    // containing linear buffer (continuing at the beginning) then the
    // section whose end coincided with the old end of the linear
    // buffer, must be moved forward such that its end becomes
    // coincident with the end of the expanded linear buffer.
    if (info->put_pos < info->get_pos) {
        // Since we always double the size of the linear buffer, there
        // is never any risk of aliasing/clobbering during copying.
        ReadCount* begin = info->readers + info->get_pos;
        ReadCount* end   = info->readers + old_buffer_size;
        ReadCount* new_begin = begin + old_buffer_size;
        copy(begin, end, new_begin);
        info->get_pos += uint32_t(old_buffer_size);
    }

    info->infosize = uint32_t(new_file_size); // notify other processes of expansion
    info->capacity_mask = uint32_t(new_buffer_size) - 1;
}


size_t SharedGroup::ringbuf_find(uint64_t version) const TIGHTDB_NOEXCEPT
{
    const SharedInfo* info = m_reader_map.get_addr();
    uint32_t pos = info->get_pos;
    while (pos != info->put_pos) {
        const ReadCount& r = info->readers[pos];
        if (r.version == version)
            return pos;

        pos = (pos + 1) & info->capacity_mask;
    }

    return not_found;
}


#ifdef TIGHTDB_DEBUG

void SharedGroup::test_ringbuf()
{
    TIGHTDB_ASSERT(ringbuf_is_empty());

    ReadCount rc = { 1, 1 };
    ringbuf_put(rc);
    TIGHTDB_ASSERT(ringbuf_size() == 1);

    ringbuf_remove_first();
    TIGHTDB_ASSERT(ringbuf_is_empty());

    // Fill buffer (within capacity)
    size_t capacity = ringbuf_capacity();
    for (size_t i = 0; i < capacity; ++i) {
        ReadCount r = { 1, uint32_t(i) };
        ringbuf_put(r);
        TIGHTDB_ASSERT(ringbuf_get_last().count == i);
    }
    TIGHTDB_ASSERT(ringbuf_size() == capacity);
    for (size_t i = 0; i < capacity; ++i) {
        const ReadCount& r = ringbuf_get_first();
        TIGHTDB_ASSERT(r.count == i);

        ringbuf_remove_first();
    }
    TIGHTDB_ASSERT(ringbuf_is_empty());

    // Fill buffer and force split
    for (size_t i = 0; i < capacity; ++i) {
        ReadCount r = { 1, uint32_t(i) };
        ringbuf_put(r);
        TIGHTDB_ASSERT(ringbuf_get_last().count == i);
    }
    for (size_t i = 0; i < capacity/2; ++i) {
        const ReadCount& r = ringbuf_get_first();
        TIGHTDB_ASSERT(r.count == i);

        ringbuf_remove_first();
    }
    for (size_t i = 0; i < capacity/2; ++i) {
        ReadCount r = { 1, uint32_t(i) };
        ringbuf_put(r);
    }
    for (size_t i = 0; i < capacity; ++i) {
        ringbuf_remove_first();
    }
    TIGHTDB_ASSERT(ringbuf_is_empty());

    // Fill buffer above capacity (forcing it to expand)
    size_t capacity_plus = ringbuf_capacity() + (1+16);
    for (size_t i = 0; i < capacity_plus; ++i) {
        ReadCount r = { 1, uint32_t(i) };
        ringbuf_put(r);
        TIGHTDB_ASSERT(ringbuf_get_last().count == i);
    }
    for (size_t i = 0; i < capacity_plus; ++i) {
        const ReadCount& r = ringbuf_get_first();
        TIGHTDB_ASSERT(r.count == i);
        ringbuf_remove_first();
    }
    TIGHTDB_ASSERT(ringbuf_is_empty());

    // Fill buffer above capacity again (forcing it to expand with overlap)
    capacity_plus = ringbuf_capacity() + (1+16);
    for (size_t i = 0; i < capacity_plus; ++i) {
        ReadCount r = { 1, uint32_t(i) };
        ringbuf_put(r);
        TIGHTDB_ASSERT(ringbuf_get_last().count == i);
    }
    for (size_t i = 0; i < capacity_plus; ++i) {
        const ReadCount& r = ringbuf_get_first();
        TIGHTDB_ASSERT(r.count == i);

        ringbuf_remove_first();
    }
    TIGHTDB_ASSERT(ringbuf_is_empty());
}


void SharedGroup::zero_free_space()
{
    SharedInfo* info = m_file_map.get_addr();

    // Get version info
    uint64_t current_version;
    size_t readlock_version;
    size_t file_size;

    {
        Mutex::Lock lock(info->readmutex);
        current_version = info->current_version.load_relaxed() + 1;
        file_size = to_size_t(info->filesize);

        if (ringbuf_is_empty()) {
            readlock_version = current_version;
        }
        else {
            const ReadCount& r = ringbuf_get_first();
            readlock_version = r.version;
        }
    }

    m_group.zero_free_space(file_size, readlock_version);
}

#endif // TIGHTDB_DEBUG


uint64_t SharedGroup::get_current_version() TIGHTDB_NOEXCEPT
{
    SharedInfo* info = m_file_map.get_addr();
    return info->current_version.load_relaxed();
}

void SharedGroup::low_level_commit(uint64_t new_version)
{
    SharedInfo* info = m_file_map.get_addr();
    uint64_t readlock_version;
    {
        Mutex::Lock lock(info->readmutex);

        if (TIGHTDB_UNLIKELY(info->infosize > m_reader_map.get_size()))
            m_reader_map.remap(m_file, File::access_ReadWrite, info->infosize); // Throws

        if (ringbuf_is_empty()) {
            readlock_version = new_version;
        }
        else {
            const ReadCount& r = ringbuf_get_first();
            readlock_version = r.version;
        }
    }

    // Do the actual commit
    TIGHTDB_ASSERT(m_group.m_top.is_attached());
    TIGHTDB_ASSERT(readlock_version <= new_version);
    GroupWriter out(m_group); // Throws
    m_group.m_readlock_version = readlock_version;
    out.set_versions(new_version, readlock_version);
    // Recursively write all changed arrays to end of file
    ref_type new_top_ref = out.write_group(); // Throws
    // In durability_Full mode, we just use the file as backing for
    // the shared memory. So we never actually flush the data to disk
    // (the OS may do so opportinisticly, or when swapping). So in
    // this mode the file on disk may very likely be in an invalid
    // state.
    if (info->flags == durability_Full)
        out.commit(new_top_ref); // Throws
    size_t new_file_size = out.get_file_size();

    // Update reader info
    {
        Mutex::Lock lock(info->readmutex);
        info->current_top = new_top_ref;
        info->filesize    = new_file_size;
        info->current_version.store_relaxed(new_version);
    }

    // Save last version for has_changed()
    m_version = new_version;
}<|MERGE_RESOLUTION|>--- conflicted
+++ resolved
@@ -397,41 +397,22 @@
         return;
     }
     info->shutdown_started.store_release(1);
-<<<<<<< HEAD
-    try {
-        // If the db file is just backing for a transient data structure,
-        // we can delete it when done.
-        if (info->flags == durability_MemOnly) {
-            size_t path_len = m_file_path.size()-5; // remove ".lock"
-            // FIXME: Find a way to avoid the possible exception from
-            // m_file_path.substr(). Currently, if it throws, the program
-            // will be terminated due to 'noexcept' on ~SharedGroup().
-=======
     // If the db file is just backing for a transient data structure,
     // we can delete it when done.
     if (info->flags == durability_MemOnly) {
         try {
             size_t path_len = m_file_path.size()-5; // remove ".lock"
->>>>>>> 6461c312
             string db_path = m_file_path.substr(0, path_len); // Throws
             m_group.m_alloc.detach();
             File::remove(db_path.c_str());
         } 
-<<<<<<< HEAD
-=======
         catch(...) { } // ignored on purpose
->>>>>>> 6461c312
-    }
-    catch(...) { } // ignored on purpose
+    }
 
     info->~SharedInfo(); // Call destructor
-<<<<<<< HEAD
-
-=======
     m_file.close();
     m_file_map.unmap();
     m_reader_map.unmap();
->>>>>>> 6461c312
     try {
         File::remove(m_file_path.c_str());
     }
