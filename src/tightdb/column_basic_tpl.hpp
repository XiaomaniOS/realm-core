--- conflicted
+++ resolved
@@ -410,13 +410,8 @@
     if(limit != npos && begin + limit < end)
         end = begin + limit;
 
-<<<<<<< HEAD
-    BasicColumn<T>::SumType sum = static_cast<BasicColumn<T>::SumType>(0);
+    typename BasicColumn<T>::SumType sum(0);
     for(std::size_t i = begin; i < end; ++i)
-=======
-    typename BasicColumn<T>::SumType sum(0);
-    for(size_t i = start; i < end; i++)
->>>>>>> 7b174b6b
         sum += get(i);
 
     return sum;
