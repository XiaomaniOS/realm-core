--- conflicted
+++ resolved
@@ -27,13 +27,9 @@
 #endif
 //#include <climits> // size_t
 #include <cstdlib> // size_t
-<<<<<<< HEAD
-#include <assert.h>
 #include "query_conditions.hpp"
-=======
 
 #include <tightdb/array.hpp>
->>>>>>> 9229fa5a
 
 namespace tightdb {
 
