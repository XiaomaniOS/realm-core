/*************************************************************************
 *
 * TIGHTDB CONFIDENTIAL
 * __________________
 *
 *  [2011] - [2012] TightDB Inc
 *  All Rights Reserved.
 *
 * NOTICE:  All information contained herein is, and remains
 * the property of TightDB Incorporated and its suppliers,
 * if any.  The intellectual and technical concepts contained
 * herein are proprietary to TightDB Incorporated
 * and its suppliers and may be covered by U.S. and Foreign Patents,
 * patents in process, and are protected by trade secret or copyright law.
 * Dissemination of this information or reproduction of this material
 * is strictly forbidden unless prior written permission is obtained
 * from TightDB Incorporated.
 *
 **************************************************************************/
#ifndef TIGHTDB_COLUMN_HPP
#define TIGHTDB_COLUMN_HPP

#include <stdint.h> // unint8_t etc
#include <cstdlib> // std::size_t

#include <tightdb/util/unique_ptr.hpp>
#include <tightdb/array.hpp>
#include <tightdb/column_type.hpp>
#include <tightdb/spec.hpp>
#include <tightdb/impl/output_stream.hpp>
#include <tightdb/query_conditions.hpp>

namespace tightdb {


// Pre-definitions
class Column;


/// Base class for all column types.
class ColumnBase {
public:
    /// Get the number of entries in this column. This operation is relatively
    /// slow.
    std::size_t size() const TIGHTDB_NOEXCEPT { return do_get_size(); }

    /// Insert the specified number of default values into this column starting
    /// at the specified row index. Set `is_append` to true if, and only if
    /// `row_ndx` is equal to the size of the column (before insertion).
    virtual void insert(std::size_t row_ndx, std::size_t num_rows, bool is_append) = 0;

    /// Remove all entries from this column.
    virtual void clear() = 0;

    /// Remove the specified entry from this column. Set \a is_last to
    /// true when deleting the last element. This is important to
    /// avoid conversion to to general form of inner nodes of the
    /// B+-tree.
    virtual void erase(std::size_t ndx, bool is_last) = 0;

    /// Move the last element to the specified target index. This reduces the
    /// number of elements by one. The specified last row index must always be
    /// one less than the number of rows in the column. The target index must
    /// always be strictly less that the last index.
    virtual void move_last_over(std::size_t target_row_ndx, std::size_t last_row_ndx) = 0;

    virtual bool IsIntColumn() const TIGHTDB_NOEXCEPT { return false; }

    // Returns true if, and only if this column is an AdaptiveStringColumn.
    virtual bool is_string_col() const TIGHTDB_NOEXCEPT;

    virtual void destroy() TIGHTDB_NOEXCEPT;

    virtual ~ColumnBase() TIGHTDB_NOEXCEPT {};

    // Indexing
    virtual bool has_index() const TIGHTDB_NOEXCEPT { return false; }
    virtual void set_index_ref(ref_type, ArrayParent*, std::size_t) {}

    Allocator& get_alloc() const TIGHTDB_NOEXCEPT { return m_array->get_alloc(); }

    /// Returns the 'ref' of the root array.
    ref_type get_ref() const TIGHTDB_NOEXCEPT { return m_array->get_ref(); }

    //@{
    /// Returns the array node at the root of this column, but note
    /// that there is no guarantee that this node is an inner B+-tree
    /// node or a leaf. This is the case for a MixedColumn in
    /// particular.
    Array* get_root_array() TIGHTDB_NOEXCEPT { return m_array; }
    const Array* get_root_array() const TIGHTDB_NOEXCEPT { return m_array; }
    //@}

    /// Provides access to the leaf that contains the element at the
    /// specified index. Upon return \a ndx_in_leaf will be set to the
    /// corresponding index relative to the beginning of the leaf.
    ///
    /// When the root is a leaf, this function returns a pointer to
    /// the array accessor cached inside this column
    /// accessor. Otherwise this function attaches the specified
    /// fallback accessor to the identified leaf, and returns a
    /// pointer to the fallback accessor.
    ///
    /// This function cannot be used for modifying operations as it
    /// does not ensure the presence of an unbroken chain of parent
    /// accessors. For this reason, the identified leaf should always
    /// be accessed through the returned const-qualified reference,
    /// and never directly through the specfied fallback accessor.
    const Array& get_leaf(std::size_t ndx, std::size_t& ndx_in_leaf,
                          Array& fallback) const TIGHTDB_NOEXCEPT;

    // FIXME: Is almost identical to get_leaf(), but uses ill-defined
    // aspects of the Array API. Should be eliminated.
    const Array* GetBlock(std::size_t ndx, Array& arr, std::size_t& off,
                          bool use_retval = false) const TIGHTDB_NOEXCEPT;

    inline void detach(void);
    inline bool is_attached(void);

    static std::size_t get_size_from_type_and_ref(ColumnType, ref_type, Allocator&) TIGHTDB_NOEXCEPT;

    // These assume that the right column compile-time type has been
    // figured out.
    static std::size_t get_size_from_ref(ref_type root_ref, Allocator&);
    static std::size_t get_size_from_ref(ref_type spec_ref, ref_type columns_ref, Allocator&);

    /// Write a slice of this column to the specified output stream.
    virtual ref_type write(std::size_t slice_offset, std::size_t slice_size,
                           std::size_t table_size, _impl::OutputStream&) const = 0;

    void set_parent(ArrayParent*, std::size_t ndx_in_parent) TIGHTDB_NOEXCEPT;

    /// Called when the table-level index of this column has changed. Column
    /// classes that cache information pertaning to their position must override
    /// this function.
    virtual void update_column_index(std::size_t new_col_ndx, const Spec&) TIGHTDB_NOEXCEPT;

    /// Called in the context of Group::commit() to ensure that
    /// attached table accessors stay valid across a commit. Please
    /// note that this works only for non-transactional commits. Table
    /// accessors obtained during a transaction are always detached
    /// when the transaction ends.
    virtual void update_from_parent(std::size_t old_baseline) TIGHTDB_NOEXCEPT;

    void detach_subtable_accessors() TIGHTDB_NOEXCEPT;

    /// For columns that are able to contain subtables, this function returns
    /// the pointer to the subtable accessor at the specified row index if it
    /// exists, otherwise it returns null. For other column types, this function
    /// returns null.
    virtual Table* get_subtable_accessor(std::size_t row_ndx) const TIGHTDB_NOEXCEPT;

    /// Detach and remove the subtable accessor at the specified row if it
    /// exists. For column types that are unable to contain subtable, this
    /// function does nothing.
    virtual void discard_subtable_accessor(std::size_t row_ndx) TIGHTDB_NOEXCEPT;

    virtual void adj_subtab_acc_insert_rows(std::size_t row_ndx,
                                            std::size_t num_rows) TIGHTDB_NOEXCEPT;
    virtual void adj_subtab_acc_erase_row(std::size_t row_ndx) TIGHTDB_NOEXCEPT;
    virtual void adj_subtab_acc_move_last_over(std::size_t target_row_ndx,
                                               std::size_t last_row_ndx) TIGHTDB_NOEXCEPT;

    virtual void recursive_mark_dirty() TIGHTDB_NOEXCEPT;

    /// Refresh the dirty part of the accessor subtree rooted at this column
    /// accessor.
    ///
    /// The following conditions are necessary and sufficient for the proper
    /// operation of this function:
    ///
    ///  - The parent table accessor (excluding its column accessors) is in a
    ///    valid state (already refreshed).
    ///
    ///  - Every subtable accessor in the subtree is marked dirty if it needs to
    ///    be refreshed, or if it has a descendant accessor that needs to be
    ///    refreshed.
    ///
    ///  - This column accessor, as well as all its descendant accessors, are in
    ///    a collective state that satisfies the Accessor Hierarchy
    ///    Correspondence Guarantee with respect to the root ref stored in the
    ///    parent (`Table::m_columns`).
    ///
    ///  - The 'index in parent' property of the cached root array
    ///    (`m_array->m_ndx_in_parent`) is valid.
    virtual void refresh_accessor_tree(std::size_t new_col_ndx, const Spec&) = 0;

#ifdef TIGHTDB_DEBUG
    // Must be upper case to avoid conflict with macro in Objective-C
    virtual void Verify() const = 0;
    virtual void to_dot(std::ostream&, StringData title = StringData()) const = 0;
    void dump_node_structure() const; // To std::cerr (for GDB)
    virtual void dump_node_structure(std::ostream&, int level) const = 0;
#endif

protected:
    // FIXME: This should not be mutable, the problem is again the
    // const-violating moving copy constructor.
    mutable Array* m_array;

    ColumnBase() TIGHTDB_NOEXCEPT {}
    ColumnBase(Array* root) TIGHTDB_NOEXCEPT: m_array(root) {}

    virtual std::size_t do_get_size() const TIGHTDB_NOEXCEPT = 0;

    // Must be able to operate with only the Minimal Accessor Hierarchy
    // Consistency Guarantee.
    virtual void do_detach_subtable_accessors() TIGHTDB_NOEXCEPT {}

    //@{
    /// \tparam L Any type with an appropriate `value_type`, %size(),
    /// and %get() members.
    template<class L, class T>
    std::size_t lower_bound(const L& list, T value) const TIGHTDB_NOEXCEPT;
    template<class L, class T>
    std::size_t upper_bound(const L& list, T value) const TIGHTDB_NOEXCEPT;
    //@}

    // Node functions
    bool root_is_leaf() const TIGHTDB_NOEXCEPT { return !m_array->is_inner_bptree_node(); }

    template <class T, class R, Action action, class condition>
    R aggregate(T target, std::size_t start, std::size_t end, size_t limit = size_t(-1)) const;

    /// Introduce a new root node which increments the height of the
    /// tree by one.
    void introduce_new_root(ref_type new_sibling_ref, Array::TreeInsertBase& state,
                            bool is_append);

    class EraseHandlerBase;

    class CreateHandler {
    public:
        virtual ref_type create_leaf(std::size_t size) = 0;
        ~CreateHandler() TIGHTDB_NOEXCEPT {}
    };

    static ref_type create(std::size_t size, Allocator&, CreateHandler&);

    class SliceHandler {
    public:
        virtual MemRef slice_leaf(MemRef leaf_mem, std::size_t offset, std::size_t size,
                                  Allocator& target_alloc) = 0;
        ~SliceHandler() TIGHTDB_NOEXCEPT {}
    };

    static ref_type write(const Array* root, std::size_t slice_offset, std::size_t slice_size,
                          std::size_t table_size, SliceHandler&, _impl::OutputStream&);

#ifdef TIGHTDB_DEBUG
    class LeafToDot;
    virtual void leaf_to_dot(MemRef, ArrayParent*, std::size_t ndx_in_parent,
                             std::ostream&) const = 0;
    void tree_to_dot(std::ostream&) const;
#endif

private:
    class WriteSliceHandler;

    static ref_type build(std::size_t* rest_size_ptr, std::size_t fixed_height,
                          Allocator&, CreateHandler&);

    friend class StringIndex;
};


class ColumnBase::EraseHandlerBase: public Array::EraseHandler {
protected:
    EraseHandlerBase(ColumnBase& column) TIGHTDB_NOEXCEPT: m_column(column) {}
    ~EraseHandlerBase() TIGHTDB_NOEXCEPT TIGHTDB_OVERRIDE {}
    Allocator& get_alloc() TIGHTDB_NOEXCEPT;
    void replace_root(util::UniquePtr<Array>& leaf);
private:
    ColumnBase& m_column;
};



/// An integer column (Column) is a single B+-tree, and the root of
/// the column is the root of the B+-tree. All leaf nodes are single
/// arrays of type Array.
///
/// FIXME: Rename Column to IntegerColumn.
class Column: public ColumnBase {
public:
    typedef int64_t value_type;

    explicit Column(Allocator&);
    Column(Array::Type, Allocator&);
    explicit Column(Array::Type = Array::type_Normal, ArrayParent* = 0,
                    std::size_t ndx_in_parent = 0, Allocator& = Allocator::get_default());
    explicit Column(ref_type, ArrayParent* = 0, std::size_t ndx_in_parent = 0,
                    Allocator& = Allocator::get_default());
    Column(ArrayParent*, std::size_t ndx_in_parent, Allocator&); // Unattached
    Column(const Column&); // FIXME: Constness violation
    ~Column() TIGHTDB_NOEXCEPT TIGHTDB_OVERRIDE;

    // 'this' and 'column' must use same allocator
    void move_assign(Column& column);
    bool IsIntColumn() const TIGHTDB_NOEXCEPT{ return true; }

    std::size_t size() const TIGHTDB_NOEXCEPT;
    bool is_empty() const TIGHTDB_NOEXCEPT { return size() == 0; }

    // Getting and setting values
    int64_t get(std::size_t ndx) const TIGHTDB_NOEXCEPT;
    ref_type get_as_ref(std::size_t ndx) const TIGHTDB_NOEXCEPT;
    int64_t back() const TIGHTDB_NOEXCEPT { return get(size()-1); }
    void set(std::size_t ndx, int64_t value);
    void adjust(std::size_t ndx, int64_t diff);
    void add(int_fast64_t value = 0);
    void insert(std::size_t ndx, int_fast64_t value = 0);

    std::size_t count(int64_t target) const;
    int64_t sum(std::size_t start = 0, std::size_t end = -1, size_t limit = size_t(-1)) const;
    int64_t maximum(std::size_t start = 0, std::size_t end = -1, size_t limit = size_t(-1)) const;
    int64_t minimum(std::size_t start = 0, std::size_t end = -1, size_t limit = size_t(-1)) const;
    double  average(std::size_t start = 0, std::size_t end = -1, size_t limit = size_t(-1)) const;

    // FIXME: Be careful, clear() currently forgets if the leaf type
    // is Array::type_HasRefs.
    void clear() TIGHTDB_OVERRIDE;

    void insert(std::size_t, std::size_t, bool) TIGHTDB_OVERRIDE;
    void erase(std::size_t ndx, bool is_last) TIGHTDB_OVERRIDE;
<<<<<<< HEAD
    void move_last_over(std::size_t ndx) TIGHTDB_OVERRIDE;
    void destroy_subtree(size_t ndx, bool clear_value=true);
=======
    void move_last_over(std::size_t, std::size_t) TIGHTDB_OVERRIDE;
>>>>>>> e2d0366c

    void adjust(int_fast64_t diff);
    void adjust_ge(int_fast64_t limit, int_fast64_t diff);

    size_t find_first(int64_t value, std::size_t begin = 0, std::size_t end = npos) const;
    void find_all(Column& result, int64_t value,
                  std::size_t begin = 0, std::size_t end = npos) const;

    //@{
    /// Find the lower/upper bound for the specified value assuming
    /// that the elements are already sorted in ascending order
    /// according to ordinary integer comparison.
    std::size_t lower_bound_int(int64_t value) const TIGHTDB_NOEXCEPT;
    std::size_t upper_bound_int(int64_t value) const TIGHTDB_NOEXCEPT;
    //@}

    // return first element E for which E >= target or return -1 if none. Array must be sorted
    size_t find_gte(int64_t target, size_t start) const;

    /// Compare two columns for equality.
    bool compare_int(const Column&) const;

    static ref_type create(Array::Type leaf_type, std::size_t size, int_fast64_t value,
                           Allocator&);

    // Overrriding method in ColumnBase
    ref_type write(std::size_t, std::size_t, std::size_t,
                   _impl::OutputStream&) const TIGHTDB_OVERRIDE;

    /// \param row_ndx Must be `tightdb::npos` if appending.
    void do_insert(std::size_t row_ndx, int_fast64_t value, std::size_t num_rows);

    void refresh_accessor_tree(std::size_t, const Spec&) TIGHTDB_OVERRIDE;

#ifdef TIGHTDB_DEBUG
    virtual void Verify() const TIGHTDB_OVERRIDE;
    void to_dot(std::ostream&, StringData title) const TIGHTDB_OVERRIDE;
    MemStats stats() const;
    void dump_node_structure(std::ostream&, int level) const TIGHTDB_OVERRIDE;
    using ColumnBase::dump_node_structure;
#endif

protected:
    Column(Array* root);

    std::size_t do_get_size() const TIGHTDB_NOEXCEPT TIGHTDB_OVERRIDE { return size(); }

#ifdef TIGHTDB_DEBUG
    void leaf_to_dot(MemRef, ArrayParent*, std::size_t ndx_in_parent,
                     std::ostream&) const TIGHTDB_OVERRIDE;
#endif

private:
    Column &operator=(const Column&); // not allowed

    // Called by Array::bptree_insert().
    static ref_type leaf_insert(MemRef leaf_mem, ArrayParent&, std::size_t ndx_in_parent,
                                Allocator&, std::size_t insert_ndx, Array::TreeInsert<Column>&);

    class EraseLeafElem;
    class CreateHandler;
    class SliceHandler;

    friend class Array;
    friend class ColumnBase;
};




// Implementation:

inline void ColumnBase::detach()
{
    m_array->detach();
}

inline bool ColumnBase::is_attached()
{
    return m_array->is_attached();
}

inline bool ColumnBase::is_string_col() const TIGHTDB_NOEXCEPT
{
    return false;
}

inline void ColumnBase::destroy() TIGHTDB_NOEXCEPT
{
    if (m_array)
        m_array->destroy_deep();
}

inline void ColumnBase::update_column_index(std::size_t, const Spec&) TIGHTDB_NOEXCEPT
{
    // Noop
}

inline void ColumnBase::detach_subtable_accessors() TIGHTDB_NOEXCEPT
{
    do_detach_subtable_accessors();
}

inline Table* ColumnBase::get_subtable_accessor(std::size_t) const TIGHTDB_NOEXCEPT
{
    return 0;
}

inline void ColumnBase::discard_subtable_accessor(std::size_t) TIGHTDB_NOEXCEPT
{
    // Noop
}

inline void ColumnBase::adj_subtab_acc_insert_rows(std::size_t, std::size_t) TIGHTDB_NOEXCEPT
{
    // Noop
}

inline void ColumnBase::adj_subtab_acc_erase_row(std::size_t) TIGHTDB_NOEXCEPT
{
    // Noop
}

inline void ColumnBase::adj_subtab_acc_move_last_over(std::size_t, std::size_t) TIGHTDB_NOEXCEPT
{
    // Noop
}

inline void ColumnBase::recursive_mark_dirty() TIGHTDB_NOEXCEPT
{
    // Noop
}

inline void ColumnBase::set_parent(ArrayParent* parent, std::size_t ndx_in_parent) TIGHTDB_NOEXCEPT
{
    m_array->set_parent(parent, ndx_in_parent);
}

inline const Array& ColumnBase::get_leaf(std::size_t ndx, std::size_t& ndx_in_leaf,
                                         Array& fallback) const TIGHTDB_NOEXCEPT
{
    if (!m_array->is_inner_bptree_node()) {
        ndx_in_leaf = ndx;
        return *m_array;
    }
    std::pair<MemRef, std::size_t> p = m_array->get_bptree_leaf(ndx);
    fallback.init_from_mem(p.first);
    ndx_in_leaf = p.second;
    return fallback;
}

inline const Array* ColumnBase::GetBlock(std::size_t ndx, Array& arr, std::size_t& off,
                                         bool use_retval) const TIGHTDB_NOEXCEPT
{
    return m_array->GetBlock(ndx, arr, off, use_retval);
}

inline std::size_t ColumnBase::get_size_from_ref(ref_type root_ref, Allocator& alloc)
{
    const char* root_header = alloc.translate(root_ref);
    bool root_is_leaf = !Array::get_is_inner_bptree_node_from_header(root_header);
    if (root_is_leaf)
        return Array::get_size_from_header(root_header);
    return Array::get_bptree_size_from_header(root_header);
}

template<class L, class T>
std::size_t ColumnBase::lower_bound(const L& list, T value) const TIGHTDB_NOEXCEPT
{
    std::size_t i = 0;
    std::size_t size = list.size();
    while (0 < size) {
        std::size_t half = size / 2;
        std::size_t mid = i + half;
        typename L::value_type probe = list.get(mid);
        if (probe < value) {
            i = mid + 1;
            size -= half + 1;
        }
        else {
            size = half;
        }
    }
    return i;
}

template<class L, class T>
std::size_t ColumnBase::upper_bound(const L& list, T value) const TIGHTDB_NOEXCEPT
{
    size_t i = 0;
    size_t size = list.size();
    while (0 < size) {
        size_t half = size / 2;
        size_t mid = i + half;
        typename L::value_type probe = list.get(mid);
        if (!(value < probe)) {
            i = mid + 1;
            size -= half + 1;
        }
        else {
            size = half;
        }
    }
    return i;
}


inline Allocator& ColumnBase::EraseHandlerBase::get_alloc() TIGHTDB_NOEXCEPT
{
    return m_column.m_array->get_alloc();
}

inline void ColumnBase::EraseHandlerBase::replace_root(util::UniquePtr<Array>& leaf)
{
    ArrayParent* parent = m_column.m_array->get_parent();
    std::size_t ndx_in_parent = m_column.m_array->get_ndx_in_parent();
    leaf->set_parent(parent, ndx_in_parent);
    leaf->update_parent(); // Throws
    delete m_column.m_array;
    m_column.m_array = leaf.release();
}

inline ref_type ColumnBase::create(std::size_t size, Allocator& alloc, CreateHandler& handler)
{
    std::size_t rest_size = size;
    std::size_t fixed_height = 0; // Not fixed
    return build(&rest_size, fixed_height, alloc, handler);
}

inline Column::Column(Allocator& alloc):
    ColumnBase(new Array(Array::type_Normal, null_ptr, 0, alloc))
{
}

inline Column::Column(Array::Type type, Allocator& alloc):
    ColumnBase(new Array(type, null_ptr, 0, alloc))
{
    TIGHTDB_ASSERT(root_is_leaf());
}

inline Column::Column(Array::Type type, ArrayParent* parent, std::size_t ndx_in_parent,
                      Allocator& alloc):
    ColumnBase(new Array(type, parent, ndx_in_parent, alloc))
{
    TIGHTDB_ASSERT(root_is_leaf());
}

inline Column::Column(ref_type ref, ArrayParent* parent, std::size_t ndx_in_parent,
                      Allocator& alloc):
    ColumnBase(new Array(ref, parent, ndx_in_parent, alloc)) {}

inline Column::Column(const Column& column): ColumnBase(column.m_array)
{
    // FIXME: Unfortunate hidden constness violation here
    // we now own array
    column.m_array = 0;       // so detach source
}

inline Column::Column(Array* root): ColumnBase(root) {}

inline Column::~Column() TIGHTDB_NOEXCEPT
{
    delete m_array;
}

inline std::size_t Column::size() const TIGHTDB_NOEXCEPT
{
    if (root_is_leaf())
        return m_array->size();
    return m_array->get_bptree_size();
}

inline int64_t Column::get(std::size_t ndx) const TIGHTDB_NOEXCEPT
{
    TIGHTDB_ASSERT(ndx < size());
    if (root_is_leaf())
        return m_array->get(ndx);

    std::pair<MemRef, std::size_t> p = m_array->get_bptree_leaf(ndx);
    const char* leaf_header = p.first.m_addr;
    std::size_t ndx_in_leaf = p.second;
    return Array::get(leaf_header, ndx_in_leaf);
}

inline ref_type Column::get_as_ref(std::size_t ndx) const TIGHTDB_NOEXCEPT
{
    return to_ref(get(ndx));
}

inline void Column::add(int_fast64_t value)
{
    std::size_t row_ndx = tightdb::npos;
    std::size_t num_rows = 1;
    do_insert(row_ndx, value, num_rows); // Throws
}

inline void Column::insert(std::size_t row_ndx, int_fast64_t value)
{
    std::size_t size = this->size(); // Slow
    TIGHTDB_ASSERT(row_ndx <= size);
    std::size_t row_ndx_2 = row_ndx == size ? tightdb::npos : row_ndx;
    std::size_t num_rows = 1;
    do_insert(row_ndx_2, value, num_rows); // Throws
}

// Implementing pure virtual method of ColumnBase.
inline void Column::insert(std::size_t row_ndx, std::size_t num_rows, bool is_append)
{
    std::size_t row_ndx_2 = is_append ? tightdb::npos : row_ndx;
    int_fast64_t value = 0;
    do_insert(row_ndx_2, value, num_rows); // Throws
}

TIGHTDB_FORCEINLINE
ref_type Column::leaf_insert(MemRef leaf_mem, ArrayParent& parent, std::size_t ndx_in_parent,
                             Allocator& alloc, std::size_t insert_ndx,
                             Array::TreeInsert<Column>& state)
{
    Array leaf(leaf_mem, &parent, ndx_in_parent, alloc);
    return leaf.bptree_leaf_insert(insert_ndx, state.m_value, state);
}


inline std::size_t Column::lower_bound_int(int64_t value) const TIGHTDB_NOEXCEPT
{
    if (root_is_leaf()) {
        return m_array->lower_bound_int(value);
    }
    return ColumnBase::lower_bound(*this, value);
}

inline std::size_t Column::upper_bound_int(int64_t value) const TIGHTDB_NOEXCEPT
{
    if (root_is_leaf()) {
        return m_array->upper_bound_int(value);
    }
    return ColumnBase::upper_bound(*this, value);
}

// For a *sorted* Column, return first element E for which E >= target or return -1 if none
inline size_t Column::find_gte(int64_t target, size_t start) const
{
    // fixme: slow reference implementation. See Array::FindGTE for faster version
    size_t ref = 0;
    size_t idx;
    for (idx = start; idx < size(); ++idx) {
        if (get(idx) >= target) {
            ref = idx;
            break;
        }
    }
    if (idx == size())
        ref = not_found;

    return ref;
}

} // namespace tightdb

// Templates
#include <tightdb/column_tpl.hpp>

#endif // TIGHTDB_COLUMN_HPP<|MERGE_RESOLUTION|>--- conflicted
+++ resolved
@@ -323,12 +323,8 @@
 
     void insert(std::size_t, std::size_t, bool) TIGHTDB_OVERRIDE;
     void erase(std::size_t ndx, bool is_last) TIGHTDB_OVERRIDE;
-<<<<<<< HEAD
-    void move_last_over(std::size_t ndx) TIGHTDB_OVERRIDE;
+    void move_last_over(std::size_t, std::size_t) TIGHTDB_OVERRIDE;
     void destroy_subtree(size_t ndx, bool clear_value=true);
-=======
-    void move_last_over(std::size_t, std::size_t) TIGHTDB_OVERRIDE;
->>>>>>> e2d0366c
 
     void adjust(int_fast64_t diff);
     void adjust_ge(int_fast64_t limit, int_fast64_t diff);
