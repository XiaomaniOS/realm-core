#include "query.hpp"
#include "query_engine.hpp"

using namespace tightdb;

const size_t THREAD_CHUNK_SIZE = 1000;

#define MIN(a, b)  (((a) < (b)) ? (a) : (b))
#define MAX(a, b)  (((a) > (b)) ? (a) : (b))

Query::Query()
{
    update.push_back(0);
    update_override.push_back(0);
    first.push_back(0);
    m_threadcount = 0;
}

// FIXME: Try to remove this
Query::Query(const Query& copy)
{
    update = copy.update;
    update_override = copy.update_override;
    first = copy.first;
    error_code = copy.error_code;
    m_threadcount = copy.m_threadcount;
    copy.first[0] = 0;
}

Query::~Query()
{
    for(size_t i = 0; i < m_threadcount; i++)
        pthread_detach(threads[i]);
    delete first[0];
}

Query& Query::equal(size_t column_ndx, int64_t value)
{
    ParentNode* const p = new NODE<int64_t, Column, EQUAL>(value, column_ndx);
    UpdatePointers(p, &p->m_child);
    return *this;
}
Query& Query::not_equal(size_t column_ndx, int64_t value)
{
    ParentNode* const p = new NODE<int64_t, Column, NOTEQUAL>(value, column_ndx);
    UpdatePointers(p, &p->m_child);
    return *this;
}
Query& Query::greater(size_t column_ndx, int64_t value)
{
    ParentNode* const p = new NODE<int64_t, Column, GREATER>(value, column_ndx);
    UpdatePointers(p, &p->m_child);
    return *this;
}
Query& Query::greater_equal(size_t column_ndx, int64_t value)
{
    if(value > LLONG_MIN) {
        ParentNode* const p = new NODE<int64_t, Column, GREATER>(value - 1, column_ndx);
        UpdatePointers(p, &p->m_child);
    }
    // field >= LLONG_MIN has no effect
    return *this;
}
Query& Query::less_equal(size_t column_ndx, int64_t value)
{
    if(value < LLONG_MAX) {
        ParentNode* const p = new NODE<int64_t, Column, LESS>(value + 1, column_ndx);
        UpdatePointers(p, &p->m_child);
    }
    // field <= LLONG_MAX has no effect
    return *this;
}
Query& Query::less(size_t column_ndx, int64_t value)
{
    ParentNode* const p = new NODE<int64_t, Column, LESS>(value, column_ndx);
    UpdatePointers(p, &p->m_child);
    return *this;
}

Query& Query::between(size_t column_ndx, int64_t from, int64_t to)
{
    greater_equal(column_ndx, from);
    less_equal(column_ndx, to);
    return *this;
}
Query& Query::equal(size_t column_ndx, bool value)
{
    ParentNode* const p = new NODE<bool, Column, EQUAL>(value, column_ndx);
    UpdatePointers(p, &p->m_child);
    return *this;
}


// STRINGS
Query& Query::equal(size_t column_ndx, const char* value, bool caseSensitive)
{
    ParentNode* p;
    if(caseSensitive)
        p = new STRINGNODE<EQUAL>(value, column_ndx);
    else
        p = new STRINGNODE<EQUAL_INS>(value, column_ndx);
    UpdatePointers(p, &p->m_child);
    return *this;
}
Query& Query::begins_with(size_t column_ndx, const char* value, bool caseSensitive)
{
    ParentNode* p;
    if(caseSensitive)
        p = new STRINGNODE<BEGINSWITH>(value, column_ndx);
    else
        p = new STRINGNODE<BEGINSWITH_INS>(value, column_ndx);
    UpdatePointers(p, &p->m_child);
    return *this;
}
Query& Query::ends_with(size_t column_ndx, const char* value, bool caseSensitive)
{
    ParentNode* p;
    if(caseSensitive)
        p = new STRINGNODE<ENDSWITH>(value, column_ndx);
    else
        p = new STRINGNODE<ENDSWITH_INS>(value, column_ndx);
    UpdatePointers(p, &p->m_child);
    return *this;
}
Query& Query::contains(size_t column_ndx, const char* value, bool caseSensitive)
{
    ParentNode* p;
    if(caseSensitive)
        p = new STRINGNODE<CONTAINS>(value, column_ndx);
    else
        p = new STRINGNODE<CONTAINS_INS>(value, column_ndx);
    UpdatePointers(p, &p->m_child);
    return *this;
}
Query& Query::not_equal(size_t column_ndx, const char* value, bool caseSensitive)
{
    ParentNode* p;
    if(caseSensitive)
        p = new STRINGNODE<NOTEQUAL>(value, column_ndx);
    else
        p = new STRINGNODE<NOTEQUAL_INS>(value, column_ndx);
    UpdatePointers(p, &p->m_child);
    return *this;
}

void Query::group()
{
    update.push_back(0);
    update_override.push_back(0);
    first.push_back(0);
}
void Query::Or()
{
    ParentNode* const o = new OR_NODE(first[first.size()-1]);
    first[first.size()-1] = o;
    update[update.size()-1] = &((OR_NODE*)o)->m_cond2;
    update_override[update_override.size()-1] = &((OR_NODE*)o)->m_child;
}

void Query::subtable(size_t column)
{
    ParentNode* const p = new SUBTABLE(column);
    UpdatePointers(p, &p->m_child);
    // once subtable conditions have been evaluated, resume evaluation from m_child2
    subtables.push_back(&((SUBTABLE*)p)->m_child2);
    group();
}

void Query::parent()
{
    end_group();

    if (update[update.size()-1] != 0)
        update[update.size()-1] = subtables[subtables.size()-1];

    subtables.pop_back();
}

void Query::end_group()
{
    if(first.size() < 2) {
        error_code = "Unbalanced blockBegin/blockEnd";
        return;
    }

    if (update[update.size()-2] != 0)
        *update[update.size()-2] = first[first.size()-1];

    if(first[first.size()-2] == 0)
        first[first.size()-2] = first[first.size()-1];

    if(update_override[update_override.size()-1] != 0)
        update[update.size() - 2] = update_override[update_override.size()-1];
    else if(update[update.size()-1] != 0)
        update[update.size() - 2] = update[update.size()-1];

    first.pop_back();
    update.pop_back();
    update_override.pop_back();
}
<<<<<<< HEAD
=======

size_t Query::find_next(const Table& table, size_t lastmatch)
{
    if (lastmatch == size_t(-1)) Init(table);
>>>>>>> 67708b1b

    const size_t end = table.size();
    const size_t res = first[0]->find_first(lastmatch + 1, end);

    return (res == end) ? -1 : res;
}

TableView Query::find_all(Table& table, size_t start, size_t end, size_t limit)
{
    Init(table);

    size_t r  = start - 1;
    if(end == size_t(-1))
        end = table.size();


    // User created query with no criteria; return everything
    if(first[0] == 0) {
        TableView tv(table);
        for(size_t i = start; i < end; i++)
            tv.get_ref_column().add(i);
        return move(tv);
    }

    if(m_threadcount > 0) {
        // Use multithreading
        return FindAllMulti(table, start, end);
    }
<<<<<<< HEAD
    else {
        // Use single threading
        for(;;) {
            r = first[0]->find_first(r + 1, end);
            if (r == end || tv.size() == limit)
                break;
            tv.get_ref_column().add(r);
        }
=======

    const size_t table_size = table.size();
    TableView tv(table);

    // Use single threading
    for(;;) {
        r = first[0]->find_first(r + 1, table_size);
        if (r == table_size || tv.size() == limit)
            break;
        tv.get_ref_column().add(r);
>>>>>>> 67708b1b
    }

    return move(tv);
}

int64_t Query::sum(const Table& table, size_t column, size_t* resultcount, size_t start, size_t end,
            size_t limit) const
{
    Init(table);

    size_t r = start - 1;
    size_t results = 0;
    int64_t sum = 0;

    const Column& c = table.GetColumn(column);
    const size_t table_size = table.size();

    for (;;) {
        r = FindInternal(table, r + 1, end);
        if (r == size_t(-1) || r == table_size || results == limit)
            break;
        ++results;
        sum += c.Get(r);
    }

    if(resultcount != 0)
        *resultcount = results;
    return sum;
}

int64_t Query::maximum(const Table& table, size_t column, size_t* resultcount, size_t start, size_t end,
                size_t limit) const
{
    Init(table);

    size_t r = start - 1;
    size_t results = 0;
    int64_t max = 0;

    for (;;) {
        r = FindInternal(table, r + 1, end);
        if (r == size_t(-1) || r == table.size() || results == limit)
            break;
        const int64_t g = table.get_int(column, r);
        if (results == 0 || g > max)
            max = g;
        results++;
    }

    if(resultcount != 0)
        *resultcount = results;
    return max;
}

int64_t Query::minimum(const Table& table, size_t column, size_t* resultcount, size_t start, size_t end, size_t limit) const
{
    Init(table);

    size_t r = start - 1;
    size_t results = 0;
    int64_t min = 0;

    for (;;) {
        r = FindInternal(table, r + 1, end);
        if (r == size_t(-1) || r == table.size() || results == limit)
            break;
        const int64_t g = table.get_int(column, r);
        if (results == 0 || g < min)
            min = g;
        ++results;
    }
    if(resultcount != 0)
        *resultcount = results;
    return min;
}

size_t Query::count(const Table& table, size_t start, size_t end, size_t limit) const
{
    Init(table);

    size_t r = start - 1;
    size_t results = 0;

    for(;;) {
        r = FindInternal(table, r + 1, end);
        if (r == size_t(-1) || r == table.size() || results == limit)
            break;
        ++results;
    }
    return results;
}

double Query::average(const Table& table, size_t column_ndx, size_t* resultcount, size_t start, size_t end, size_t limit) const
{
    Init(table);

    size_t resultcount2;

    const int64_t sum1 = sum(table, column_ndx, &resultcount2, start, end, limit);
    const double avg1 = (float)sum1 / (float)resultcount2;

    if (resultcount != NULL)
        *resultcount = resultcount2;
    return avg1;
}

// todo, not sure if start, end and limit could be useful for delete.
size_t Query::remove(Table& table, size_t start, size_t end, size_t limit) const
{
    size_t r = start - 1;
    size_t results = 0;
    Init(table);

    for (;;) {
        r = FindInternal(table, r + 1 - results, end);
        if (r == size_t(-1) || r == table.size() || results == limit)
            break;
        ++results;
        table.remove(r);
    }
    return results;
}

TableView Query::FindAllMulti(Table& table, size_t start, size_t end)
{
    // Initialization
    Init(table);
    ts.next_job = start;
    ts.end_job = end;
    ts.done_job = 0;
    ts.count = 0;
    ts.table = &table;
    ts.node = first[0];

    // Signal all threads to start
    pthread_mutex_unlock(&ts.jobs_mutex);
    pthread_cond_broadcast(&ts.jobs_cond);

    // Wait until all threads have completed
    pthread_mutex_lock(&ts.completed_mutex);
    while(ts.done_job < ts.end_job)
        pthread_cond_wait(&ts.completed_cond, &ts.completed_mutex);
    pthread_mutex_lock(&ts.jobs_mutex);
    pthread_mutex_unlock(&ts.completed_mutex);

    TableView tv(table);

    // Sort search results because user expects ascending order
    std::sort (ts.chunks.begin(), ts.chunks.end(), &Query::comp);
    for (size_t i = 0; i < ts.chunks.size(); ++i) {
        const size_t from = ts.chunks[i].first;
        const size_t upto = (i == ts.chunks.size() - 1) ? size_t(-1) : ts.chunks[i + 1].first;
        size_t first = ts.chunks[i].second;

        while(first < ts.results.size() && ts.results[first] < upto && ts.results[first] >= from) {
            tv.get_ref_column().add(ts.results[first]);
            ++first;
        }
    }

    return move(tv);
}

int Query::SetThreads(unsigned int threadcount)
{
#if defined(_WIN32) || defined(__WIN32__) || defined(_WIN64)
    pthread_win32_process_attach_np ();
#endif
    pthread_mutex_init(&ts.result_mutex, NULL);
    pthread_cond_init(&ts.completed_cond, NULL);
    pthread_mutex_init(&ts.jobs_mutex, NULL);
    pthread_mutex_init(&ts.completed_mutex, NULL);
    pthread_cond_init(&ts.jobs_cond, NULL);

    pthread_mutex_lock(&ts.jobs_mutex);

    for (size_t i = 0; i < m_threadcount; ++i)
        pthread_detach(threads[i]);

    for (size_t i = 0; i < threadcount; ++i) {
        int r = pthread_create(&threads[i], NULL, query_thread, (void*)&ts);
        if(r != 0)
            assert(false); //todo
    }

    m_threadcount = threadcount;
    return 0;
}

#ifdef _DEBUG
std::string Query::Verify()
{
    if(first.size() == 0)
        return "";

    if(error_code != "") // errors detected by QueryInterface
        return error_code;

    if(first[0] == 0)
        return "Syntax error";

    return first[0]->Verify(); // errors detected by QueryEngine
}
#endif // _DEBUG

void Query::Init(const Table& table) const
{
    if (first[0] != NULL) {
        ParentNode* top = (ParentNode*)first[0];
        top->Init(table);
    }
}

size_t Query::FindInternal(const Table& table, size_t start, size_t end) const
{
    if (end == size_t(-1)) end = table.size();
    if (start == end) return size_t(-1);

    size_t r;
    if (first[0] != 0)
        r = first[0]->find_first(start, end);
    else
        r = start; // user built an empty query; return any first

    if (r == table.size())
        return size_t(-1);
    else
        return r;
}

void Query::UpdatePointers(ParentNode* p, ParentNode** newnode)
{
    if(first[first.size()-1] == 0)
        first[first.size()-1] = p;

    if(update[update.size()-1] != 0)
        *update[update.size()-1] = p;

    update[update.size()-1] = newnode;
}

bool Query::comp(const std::pair<size_t, size_t>& a, const std::pair<size_t, size_t>& b)
{
    return a.first < b.first;
}

void* Query::query_thread(void* arg)
{
    thread_state* ts = (thread_state*)arg;

    std::vector<size_t> res;
    std::vector<std::pair<size_t, size_t> > chunks;

    for(;;) {
        // Main waiting loop that waits for a query to start
        pthread_mutex_lock(&ts->jobs_mutex);
        while(ts->next_job == ts->end_job)
            pthread_cond_wait(&ts->jobs_cond, &ts->jobs_mutex);
        pthread_mutex_unlock(&ts->jobs_mutex);

        for(;;) {
            // Pick a job
            pthread_mutex_lock(&ts->jobs_mutex);
            if(ts->next_job == ts->end_job)
                break;
            const size_t chunk = MIN(ts->end_job - ts->next_job, THREAD_CHUNK_SIZE);
            const size_t mine = ts->next_job;
            ts->next_job += chunk;
            size_t r = mine - 1;
            const size_t end = mine + chunk;

            pthread_mutex_unlock(&ts->jobs_mutex);

            // Execute job
            for(;;) {
                r = ts->node->find_first(r + 1, end);
                if(r == end)
                    break;
                res.push_back(r);
            }

            // Append result in common queue shared by all threads.
            pthread_mutex_lock(&ts->result_mutex);
            ts->done_job += chunk;
            if(res.size() > 0) {
                ts->chunks.push_back(std::pair<size_t, size_t>(mine, ts->results.size()));
                ts->count += res.size();
                for(size_t i = 0; i < res.size(); i++) {
                    ts->results.push_back(res[i]);
                }
                res.clear();
            }
            pthread_mutex_unlock(&ts->result_mutex);

            // Signal main thread that we might have compleeted
            pthread_mutex_lock(&ts->completed_mutex);
            pthread_cond_signal(&ts->completed_cond);
            pthread_mutex_unlock(&ts->completed_mutex);
        }
    }
    return 0;
}

<|MERGE_RESOLUTION|>--- conflicted
+++ resolved
@@ -1,5 +1,7 @@
 #include "query.hpp"
 #include "query_engine.hpp"
+#include <algorithm>
+#include <iostream>
 
 using namespace tightdb;
 
@@ -198,13 +200,10 @@
     update.pop_back();
     update_override.pop_back();
 }
-<<<<<<< HEAD
-=======
 
 size_t Query::find_next(const Table& table, size_t lastmatch)
 {
     if (lastmatch == size_t(-1)) Init(table);
->>>>>>> 67708b1b
 
     const size_t end = table.size();
     const size_t res = first[0]->find_first(lastmatch + 1, end);
@@ -233,27 +232,17 @@
         // Use multithreading
         return FindAllMulti(table, start, end);
     }
-<<<<<<< HEAD
-    else {
-        // Use single threading
-        for(;;) {
-            r = first[0]->find_first(r + 1, end);
-            if (r == end || tv.size() == limit)
-                break;
-            tv.get_ref_column().add(r);
-        }
-=======
 
     const size_t table_size = table.size();
     TableView tv(table);
 
     // Use single threading
     for(;;) {
-        r = first[0]->find_first(r + 1, table_size);
-        if (r == table_size || tv.size() == limit)
+        r = first[0]->find_first(r + 1, end);
+        if (r == end || tv.size() == limit)
             break;
         tv.get_ref_column().add(r);
->>>>>>> 67708b1b
+
     }
 
     return move(tv);
