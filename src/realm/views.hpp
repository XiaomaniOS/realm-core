/*************************************************************************
 *
 * Copyright 2016 Realm Inc.
 *
 * Licensed under the Apache License, Version 2.0 (the "License");
 * you may not use this file except in compliance with the License.
 * You may obtain a copy of the License at
 *
 * http://www.apache.org/licenses/LICENSE-2.0
 *
 * Unless required by applicable law or agreed to in writing, software
 * distributed under the License is distributed on an "AS IS" BASIS,
 * WITHOUT WARRANTIES OR CONDITIONS OF ANY KIND, either express or implied.
 * See the License for the specific language governing permissions and
 * limitations under the License.
 *
 **************************************************************************/

#ifndef REALM_VIEWS_HPP
#define REALM_VIEWS_HPP

#include <realm/column.hpp>
#include <realm/handover_defs.hpp>

namespace realm {

const int64_t detached_ref = -1;

class RowIndexes;

// SortDescriptor encapsulates a reference to a set of columns (possibly over links), which is
// used to indicate the criteria columns for sort and distinct. Although the input is column
// indices, it does not rely on those indices remaining stable as long as the columns continue to exist.
class SortDescriptor {
public:
    SortDescriptor() = default;
    SortDescriptor(SortDescriptor const&) = default;
    SortDescriptor(SortDescriptor&&) = default;
    SortDescriptor& operator=(SortDescriptor const&) = default;
    SortDescriptor& operator=(SortDescriptor&&) = default;

    // Create a sort descriptor for the given columns on the given table.
    // Each vector in `column_indices` represents a chain of columns, where
    // all but the last are Link columns (n.b.: LinkList and Backlink are not
    // supported), and the final is any column type that can be sorted on.
    // `column_indices` must be non-empty, and each vector within it must also
    // be non-empty. `ascending` must either be empty or have one entry for each
    // column index chain.
    SortDescriptor(Table const& table, std::vector<std::vector<size_t>> column_indices,
                   std::vector<bool> ascending = {});

    // returns whether this descriptor is valid and can be used to sort
    explicit operator bool() const noexcept { return !m_columns.empty(); }

    // handover support
    using HandoverPatch = std::unique_ptr<SortDescriptorHandoverPatch>;
    static void generate_patch(SortDescriptor const&, HandoverPatch&);
    static SortDescriptor create_from_and_consume_patch(HandoverPatch&, Table const&);

    class Sorter;
    Sorter sorter(IntegerColumn const& row_indexes) const;

private:
    std::vector<std::vector<const ColumnBase*>> m_columns;
    std::vector<bool> m_ascending;
};

// This class is for common functionality of ListView and LinkView which inherit from it. Currently it only
// supports sorting and distinct.
class RowIndexes {
public:
<<<<<<< HEAD
    RowIndexes(IntegerColumn::unattached_root_tag urt, realm::Allocator& alloc)
        : m_row_indexes(urt, alloc)
#ifdef REALM_COOKIE_CHECK
        , cookie(cookie_expected)
#endif
    {
    }

    RowIndexes(IntegerColumn&& col)
        : m_row_indexes(std::move(col))
#ifdef REALM_COOKIE_CHECK
        , cookie(cookie_expected)
#endif
    {
    }

=======
    RowIndexes(IntegerColumn::unattached_root_tag urt, realm::Allocator& alloc);
    RowIndexes(IntegerColumn&& col);
>>>>>>> a927a0c7
    RowIndexes(const RowIndexes& source, ConstSourcePayload mode);
    RowIndexes(RowIndexes& source, MutableSourcePayload mode);

    virtual ~RowIndexes()
    {
#ifdef REALM_COOKIE_CHECK
        m_debug_cookie = 0x7765697633333333; // 0x77656976 = 'view'; 0x33333333 = '3333' = destructed
#endif
    }

    // Return a column of the table that m_row_indexes are pointing at (which is the target table for LinkList and
    // parent table for TableView)
    virtual const ColumnBase& get_column_base(size_t index) const = 0;

    virtual size_t size() const = 0;

    // These two methods are overridden by TableView and LinkView.
    virtual uint_fast64_t sync_if_needed() const = 0;
    virtual bool is_in_sync() const { return true; }

    void check_cookie() const
    {
#ifdef REALM_COOKIE_CHECK
        REALM_ASSERT_RELEASE(m_debug_cookie == cookie_expected);
#endif
    }

    IntegerColumn m_row_indexes;

protected:
    void do_sort(const SortDescriptor& sorting_predicate, const SortDescriptor& distinct_columns);

    static const uint64_t cookie_expected = 0x7765697677777777ull; // 0x77656976 = 'view'; 0x77777777 = '7777' = alive
    uint64_t m_debug_cookie;
};

} // namespace realm

#endif // REALM_VIEWS_HPP<|MERGE_RESOLUTION|>--- conflicted
+++ resolved
@@ -69,27 +69,8 @@
 // supports sorting and distinct.
 class RowIndexes {
 public:
-<<<<<<< HEAD
-    RowIndexes(IntegerColumn::unattached_root_tag urt, realm::Allocator& alloc)
-        : m_row_indexes(urt, alloc)
-#ifdef REALM_COOKIE_CHECK
-        , cookie(cookie_expected)
-#endif
-    {
-    }
-
-    RowIndexes(IntegerColumn&& col)
-        : m_row_indexes(std::move(col))
-#ifdef REALM_COOKIE_CHECK
-        , cookie(cookie_expected)
-#endif
-    {
-    }
-
-=======
     RowIndexes(IntegerColumn::unattached_root_tag urt, realm::Allocator& alloc);
     RowIndexes(IntegerColumn&& col);
->>>>>>> a927a0c7
     RowIndexes(const RowIndexes& source, ConstSourcePayload mode);
     RowIndexes(RowIndexes& source, MutableSourcePayload mode);
 
