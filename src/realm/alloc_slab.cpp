/*************************************************************************
 *
 * Copyright 2016 Realm Inc.
 *
 * Licensed under the Apache License, Version 2.0 (the "License");
 * you may not use this file except in compliance with the License.
 * You may obtain a copy of the License at
 *
 * http://www.apache.org/licenses/LICENSE-2.0
 *
 * Unless required by applicable law or agreed to in writing, software
 * distributed under the License is distributed on an "AS IS" BASIS,
 * WITHOUT WARRANTIES OR CONDITIONS OF ANY KIND, either express or implied.
 * See the License for the specific language governing permissions and
 * limitations under the License.
 *
 **************************************************************************/

#include <cinttypes>
#include <type_traits>
#include <exception>
#include <algorithm>
#include <memory>
#include <mutex>
#include <map>

#ifdef REALM_DEBUG
#include <iostream>
#endif

#ifdef REALM_SLAB_ALLOC_DEBUG
#include <cstdlib>
#endif

#include <realm/util/encrypted_file_mapping.hpp>
#include <realm/util/miscellaneous.hpp>
#include <realm/util/terminate.hpp>
#include <realm/util/thread.hpp>
#include <realm/array.hpp>
#include <realm/alloc_slab.hpp>

using namespace realm;
using namespace realm::util;


namespace {

#ifdef REALM_SLAB_ALLOC_DEBUG
std::map<ref_type, void*> malloc_debug_map;
#endif

class InvalidFreeSpace : std::exception {
public:
    const char* what() const noexcept override
    {
        return "Free space tracking was lost due to out-of-memory";
    }
};

} // anonymous namespace


<<<<<<< HEAD
=======
struct SlabAlloc::MappedFile {

    util::Mutex m_mutex;
    util::File m_file;
    util::SharedFileInfo* m_realm_file_info = nullptr;
    util::File::Map<char> m_initial_mapping;
    // additional sections beyond those covered by the initial mapping, are
    // managed as separate mmap allocations, each covering one section.
    size_t m_first_additional_mapping = 0;
    size_t m_num_global_mappings = 0;
    size_t m_capacity_global_mappings = 0;
    std::unique_ptr<std::shared_ptr<const util::File::Map<char>>[]> m_global_mappings;

    /// Indicates if attaching to the file was succesfull
    bool m_success = false;

    MappedFile() {}
    MappedFile(const MappedFile&) = delete;
    MappedFile& operator=(const MappedFile&) = delete;
    ~MappedFile()
    {
        m_file.close();
    }
};


>>>>>>> cba73818
SlabAlloc::SlabAlloc()
{
    m_initial_section_size = 1UL << section_shift; // page_size();
    m_free_space_state = free_space_Clean;
    m_baseline = 0;
}

util::File& SlabAlloc::get_file()
{
    return m_file;
}


const SlabAlloc::Header SlabAlloc::empty_file_header = {
    {0, 0}, // top-refs
    {'T', '-', 'D', 'B'},
    {0, 0}, // undecided file format
    0,      // reserved
    0       // flags (lsb is select bit)
};


void SlabAlloc::init_streaming_header(Header* streaming_header, int file_format_version)
{
    using storage_type = std::remove_reference<decltype(Header::m_file_format[0])>::type;
    REALM_ASSERT(!util::int_cast_has_overflow<storage_type>(file_format_version));
    *streaming_header = {
        {0xFFFFFFFFFFFFFFFFULL, 0}, // top-refs
        {'T', '-', 'D', 'B'},
        {storage_type(file_format_version), 0},
        0, // reserved
        0  // flags (lsb is select bit)
    };
}


class SlabAlloc::ChunkRefEq {
public:
    ChunkRefEq(ref_type ref) noexcept
        : m_ref(ref)
    {
    }
    bool operator()(const Chunk& chunk) const noexcept
    {
        return chunk.ref == m_ref;
    }

private:
    ref_type m_ref;
};


class SlabAlloc::ChunkRefEndEq {
public:
    ChunkRefEndEq(ref_type ref) noexcept
        : m_ref(ref)
    {
    }
    bool operator()(const Chunk& chunk) const noexcept
    {
        return chunk.ref + chunk.size == m_ref;
    }

private:
    ref_type m_ref;
};


class SlabAlloc::SlabRefEndEq {
public:
    SlabRefEndEq(ref_type ref) noexcept
        : m_ref(ref)
    {
    }
    bool operator()(const Slab& slab) const noexcept
    {
        return slab.ref_end == m_ref;
    }

private:
    ref_type m_ref;
};


void SlabAlloc::detach() noexcept
{
    delete[] m_ref_translation_ptr;
    m_ref_translation_ptr.store(nullptr);
    m_translation_table_size = 0;
    set_read_only(true);
    purge_old_mappings(static_cast<uint64_t>(-1), 0);
    m_compatibility_mapping.unmap();
    m_sections_in_compatibility_mapping = 0;
    switch (m_attach_mode) {
        case attach_None:
            break;
        case attach_UsersBuffer:
            break;
        case attach_OwnedBuffer:
            delete[] m_data;
            break;
        case attach_SharedFile:
        case attach_UnsharedFile:
            m_data = 0;
            m_mappings.clear();
            m_youngest_live_version = 0;
            m_file.close();
            break;
        default:
            REALM_UNREACHABLE();
    }

    // Release all allocated memory - this forces us to create new
    // slabs after re-attaching thereby ensuring that the slabs are
    // placed correctly (logically) after the end of the file.
    for (auto& slab : m_slabs) {
        util::munmap(slab.addr, 1UL << section_shift);
    }
    m_slabs.clear();
    clear_freelists();

    m_attach_mode = attach_None;
}


SlabAlloc::~SlabAlloc() noexcept
{
#ifdef REALM_DEBUG
    if (is_attached()) {
        // A shared group does not guarantee that all space is free
        if (m_attach_mode != attach_SharedFile) {
            // No point inchecking if free space info is invalid
            if (m_free_space_state != free_space_Invalid) {
                if (REALM_COVER_NEVER(!is_all_free())) {
                    print();
#ifndef REALM_SLAB_ALLOC_DEBUG
                    std::cerr << "To get the stack-traces of the corresponding allocations,"
                                 "first compile with REALM_SLAB_ALLOC_DEBUG defined,"
                                 "then run under Valgrind with --leak-check=full\n";
                    REALM_TERMINATE("SlabAlloc detected a leak");
#endif
                }
            }
        }
    }
#endif

    if (is_attached())
        detach();
}


MemRef SlabAlloc::do_alloc(size_t size)
{
#ifdef REALM_SLAB_ALLOC_TUNE
    static int64_t memstat_requested = 0;
    static int64_t memstat_slab_size = 0;
    static int64_t memstat_slabs = 0;
    static int64_t memstat_rss = 0;
    static int64_t memstat_rss_ctr = 0;

    {
        double vm;
        double res;
        process_mem_usage(vm, res);
        memstat_rss += res;
        memstat_rss_ctr += 1;
        memstat_requested += size;
    }
#endif
    CriticalSection cs(changes);
    REALM_ASSERT(0 < size);
    REALM_ASSERT((size & 0x7) == 0); // only allow sizes that are multiples of 8
    REALM_ASSERT(is_attached());
    REALM_ASSERT(size < 1 * 1024 * 1024 * 1024);

    // If we failed to correctly record free space, new allocations cannot be
    // carried out until the free space record is reset.
    if (REALM_COVER_NEVER(m_free_space_state == free_space_Invalid))
        throw InvalidFreeSpace();

    m_free_space_state = free_space_Dirty;

    // minimal allocation is sizeof(FreeListEntry)
    if (size < sizeof(FreeBlock))
        size = sizeof(FreeBlock);
    // align to multipla of 8
    if (size & 0x7)
        size = (size + 7) & ~0x7;

    FreeBlock* entry = allocate_block(static_cast<int>(size));
    mark_allocated(entry);
    ref_type ref = entry->ref;

#ifdef REALM_DEBUG
    if (REALM_COVER_NEVER(m_debug_out))
        std::cerr << "Alloc ref: " << ref << " size: " << size << "\n";
#endif

    char* addr = reinterpret_cast<char*>(entry);
    REALM_ASSERT(addr == translate(ref));

#if REALM_ENABLE_ALLOC_SET_ZERO
    std::fill(addr, addr + size, 0);
#endif
#ifdef REALM_SLAB_ALLOC_DEBUG
    malloc_debug_map[ref] = malloc(1);
#endif
    REALM_ASSERT_EX(ref >= m_baseline, ref, m_baseline);
    return MemRef(addr, ref, *this);
}

SlabAlloc::FreeBlock* SlabAlloc::get_prev_block_if_mergeable(SlabAlloc::FreeBlock* entry)
{
    auto bb = bb_before(entry);
    if (bb->block_before_size <= 0)
        return nullptr; // no prev block, or it is in use
    return block_before(bb);
}

SlabAlloc::FreeBlock* SlabAlloc::get_next_block_if_mergeable(SlabAlloc::FreeBlock* entry)
{
    auto bb = bb_after(entry);
    if (bb->block_after_size <= 0)
        return nullptr; // no next block, or it is in use
    return block_after(bb);
}

SlabAlloc::FreeList SlabAlloc::find(int size)
{
    FreeList retval;
    retval.it = m_block_map.lower_bound(size);
    if (retval.it != m_block_map.end()) {
        retval.size = retval.it->first;
    }
    else {
        retval.size = 0;
    }
    return retval;
}

SlabAlloc::FreeList SlabAlloc::find_larger(FreeList hint, int size)
{
    int needed_size = size + sizeof(BetweenBlocks) + sizeof(FreeBlock);
    while (hint.it != m_block_map.end() && hint.it->first < needed_size)
        ++hint.it;
    if (hint.it == m_block_map.end())
        hint.size = 0; // indicate "not found"
    return hint;
}

SlabAlloc::FreeBlock* SlabAlloc::pop_freelist_entry(FreeList list)
{
    FreeBlock* retval = list.it->second;
    FreeBlock* header = retval->next;
    if (header == retval)
        m_block_map.erase(list.it);
    else
        list.it->second = header;
    retval->unlink();
    return retval;
}

void SlabAlloc::FreeBlock::unlink()
{
    auto _next = next;
    auto _prev = prev;
    _next->prev = prev;
    _prev->next = next;
    clear_links();
}

void SlabAlloc::remove_freelist_entry(FreeBlock* entry)
{
    int size = bb_before(entry)->block_after_size;
    auto it = m_block_map.find(size);
    REALM_ASSERT(it != m_block_map.end());
    auto header = it->second;
    if (header == entry) {
        header = entry->next;
        if (header == entry)
            m_block_map.erase(it);
        else
            it->second = header;
    }
    entry->unlink();
}

void SlabAlloc::push_freelist_entry(FreeBlock* entry)
{
    int size = bb_before(entry)->block_after_size;
    FreeBlock* header;
    auto it = m_block_map.find(size);
    if (it != m_block_map.end()) {
        header = it->second;
        it->second = entry;
        entry->next = header;
        entry->prev = header->prev;
        entry->prev->next = entry;
        entry->next->prev = entry;
    }
    else {
        header = nullptr;
        m_block_map[size] = entry;
        entry->next = entry->prev = entry;
    }
}

void SlabAlloc::mark_freed(FreeBlock* entry, int size)
{
    auto bb = bb_before(entry);
    REALM_ASSERT(bb->block_after_size < 0);
    REALM_ASSERT(bb->block_after_size == -size);
    bb->block_after_size = 0 - bb->block_after_size;
    bb = bb_after(entry);
    REALM_ASSERT(bb->block_before_size < 0);
    REALM_ASSERT(bb->block_before_size == -size);
    bb->block_before_size = 0 - bb->block_before_size;
}

void SlabAlloc::mark_allocated(FreeBlock* entry)
{
    auto bb = bb_before(entry);
    REALM_ASSERT(bb->block_after_size > 0);
    auto bb2 = bb_after(entry);
    bb->block_after_size = 0 - bb->block_after_size;
    REALM_ASSERT(bb2->block_before_size > 0);
    bb2->block_before_size = 0 - bb2->block_before_size;
}

SlabAlloc::FreeBlock* SlabAlloc::allocate_block(int size)
{
    FreeList list = find(size);
    if (list.found_exact(size)) {
        return pop_freelist_entry(list);
    }
    // no exact matches.
    list = find_larger(list, size);
    FreeBlock* block;
    if (list.found_something()) {
        block = pop_freelist_entry(list);
    }
    else {
        block = grow_slab();
    }
    FreeBlock* remaining = break_block(block, size);
    if (remaining)
        push_freelist_entry(remaining);
    REALM_ASSERT(size_from_block(block) == size);
    return block;
}

SlabAlloc::FreeBlock* SlabAlloc::slab_to_entry(Slab slab, ref_type ref_start)
{
    auto bb = reinterpret_cast<BetweenBlocks*>(slab.addr);
    bb->block_before_size = 0;
    int block_size = static_cast<int>(slab.ref_end - ref_start - 2 * sizeof(BetweenBlocks));
    bb->block_after_size = block_size;
    auto entry = block_after(bb);
    entry->clear_links();
    entry->ref = ref_start + sizeof(BetweenBlocks);
    bb = bb_after(entry);
    bb->block_before_size = block_size;
    bb->block_after_size = 0;
    return entry;
}

void SlabAlloc::clear_freelists()
{
    m_block_map.clear();
}

void SlabAlloc::rebuild_freelists_from_slab()
{
    clear_freelists();
    ref_type ref_start = align_size_to_section_boundary(m_baseline.load(std::memory_order_relaxed));
    for (auto e : m_slabs) {
        FreeBlock* entry = slab_to_entry(e, ref_start);
        push_freelist_entry(entry);
        ref_start = e.ref_end;
    }
}

SlabAlloc::FreeBlock* SlabAlloc::break_block(FreeBlock* block, int new_size)
{
    int size = size_from_block(block);
    int remaining_size = size - (new_size + sizeof(BetweenBlocks));
    if (remaining_size < static_cast<int>(sizeof(FreeBlock)))
        return nullptr;
    bb_after(block)->block_before_size = remaining_size;
    bb_before(block)->block_after_size = new_size;
    auto bb_between = bb_after(block);
    bb_between->block_before_size = new_size;
    bb_between->block_after_size = remaining_size;
    FreeBlock* remaining_block = block_after(bb_between);
    remaining_block->ref = block->ref + new_size + sizeof(BetweenBlocks);
    remaining_block->clear_links();
    block->clear_links();
    return remaining_block;
}

SlabAlloc::FreeBlock* SlabAlloc::merge_blocks(FreeBlock* first, FreeBlock* last)
{
    int size_first = size_from_block(first);
    int size_last = size_from_block(last);
    int new_size = size_first + size_last + sizeof(BetweenBlocks);
    bb_before(first)->block_after_size = new_size;
    bb_after(last)->block_before_size = new_size;
    return first;
}

SlabAlloc::FreeBlock* SlabAlloc::grow_slab()
{
    // Allocate new slab. We allocate a full section but use mmap, so it'll
    // be paged in on demand.
    size_t new_size = 1UL << section_shift;

    ref_type ref;
    if (m_slabs.empty()) {
        ref = align_size_to_section_boundary(m_baseline.load(std::memory_order_relaxed));
    }
    else {
        // Find size of memory that has been modified (through copy-on-write) in current write transaction
        ref_type curr_ref_end = to_size_t(m_slabs.back().ref_end);
        REALM_ASSERT_DEBUG_EX(curr_ref_end >= m_baseline, curr_ref_end, m_baseline);
        ref = curr_ref_end;
    }

#ifdef REALM_SLAB_ALLOC_TUNE
    {
        const size_t update = 5000000;
        if ((memstat_slab_size + new_size) / update > memstat_slab_size / update) {
            std::cerr << "Size of all allocated slabs:    " << (memstat_slab_size + new_size) / 1024 << " KB\n"
                      << "Sum of size for do_alloc(size): " << memstat_requested / 1024 << " KB\n"
                      << "Average physical memory usage:  " << memstat_rss / memstat_rss_ctr / 1024 << " KB\n"
                      << "Page size:                      " << page_size() / 1024 << " KB\n"
                      << "Number of all allocated slabs:  " << memstat_slabs << "\n\n";
        }
        memstat_slab_size += new_size;
        memstat_slabs += 1;
    }
#endif

    size_t ref_end = ref;
    if (REALM_UNLIKELY(int_add_with_overflow_detect(ref_end, new_size))) {
        throw MaximumFileSizeExceeded("AllocSlab slab ref_end size overflow: " + util::to_string(ref) + " + " +
                                      util::to_string(new_size));
    }

    REALM_ASSERT(matches_section_boundary(ref));
    REALM_ASSERT(matches_section_boundary(ref_end));
    char* mem = static_cast<char*>(util::mmap_anon(new_size));
#if REALM_ENABLE_ALLOC_SET_ZERO
    std::fill(mem.get(), mem.get() + new_size, 0);
#endif
    // Add to list of slabs
    Slab slab;
    slab.addr = mem;
    slab.ref_end = ref_end;

    std::lock_guard<std::mutex> lock(m_mapping_mutex);
    // FIXME: Leaks if push_back throws
    m_slabs.push_back(slab); // Throws
    extend_fast_mapping_with_slab(mem);

    // build a single block from that entry
    return slab_to_entry(slab, ref);
}


void SlabAlloc::do_free(ref_type ref, char* addr)
{
    REALM_ASSERT_3(translate(ref), ==, addr);
    CriticalSection cs(changes);

    bool read_only = is_read_only(ref);
#ifdef REALM_SLAB_ALLOC_DEBUG
    free(malloc_debug_map[ref]);
#endif

    // Get size from segment
    size_t size =
        read_only ? NodeHeader::get_byte_size_from_header(addr) : NodeHeader::get_capacity_from_header(addr);

#ifdef REALM_DEBUG
    if (REALM_COVER_NEVER(m_debug_out))
        std::cerr << "Free ref: " << ref << " size: " << size << "\n";
#endif

    if (REALM_COVER_NEVER(m_free_space_state == free_space_Invalid))
        return;

    // Mutable memory cannot be freed unless it has first been allocated, and
    // any allocation puts free space tracking into the "dirty" state.
    REALM_ASSERT_3(read_only, ||, m_free_space_state == free_space_Dirty);

    m_free_space_state = free_space_Dirty;

    if (read_only) {
        // Free space in read only segment is tracked separately
        try {
            REALM_ASSERT_RELEASE(ref != 0);
            auto next = m_free_read_only.lower_bound(ref);
            if (next != m_free_read_only.end()) {
                REALM_ASSERT_RELEASE_EX(ref + size <= next->first, ref, size, next->first, next->second);
                // See if element can be combined with next element
                if (ref + size == next->first) {
                    size += next->second;
                    next = m_free_read_only.erase(next);
                }
            }
            if (!m_free_read_only.empty() && next != m_free_read_only.begin()) {
                // There must be a previous element - see if we can merge
                auto prev = next;
                prev--;

                REALM_ASSERT_RELEASE_EX(prev->first + prev->second <= ref, ref, size, prev->first, prev->second);
                // See if element can be combined with previous element
                // We can do that just by adding the size
                if (prev->first + prev->second == ref) {
                    prev->second += size;
                    return; // Done!
                }
                m_free_read_only.emplace_hint(prev, ref, size); // Throws
            }
            else {
                m_free_read_only.emplace(ref, size); // Throws
            }
        }
        catch (...) {
            m_free_space_state = free_space_Invalid;
        }
    }
    else {
        // fixup size to take into account the allocator's need to store a FreeBlock in a freed block
        if (size < sizeof(FreeBlock))
            size = sizeof(FreeBlock);
        // align to multipla of 8
        if (size & 0x7)
            size = (size + 7) & ~0x7;

        FreeBlock* e = reinterpret_cast<FreeBlock*>(addr);
        REALM_ASSERT_RELEASE(size < 2UL * 1024 * 1024 * 1024);
        mark_freed(e, static_cast<int>(size));
        free_block(ref, e);
    }
}

void SlabAlloc::free_block(ref_type ref, SlabAlloc::FreeBlock* block)
{
    // merge with surrounding blocks if possible
    block->ref = ref;
    FreeBlock* prev = get_prev_block_if_mergeable(block);
    if (prev) {
        remove_freelist_entry(prev);
        block = merge_blocks(prev, block);
    }
    FreeBlock* next = get_next_block_if_mergeable(block);
    if (next) {
        remove_freelist_entry(next);
        block = merge_blocks(block, next);
    }
    push_freelist_entry(block);
}

size_t SlabAlloc::consolidate_free_read_only()
{
    CriticalSection cs(changes);
    if (REALM_COVER_NEVER(m_free_space_state == free_space_Invalid))
        throw InvalidFreeSpace();
    return m_free_read_only.size();
}


MemRef SlabAlloc::do_realloc(size_t ref, char* addr, size_t old_size, size_t new_size)
{
    REALM_ASSERT_DEBUG(translate(ref) == addr);
    REALM_ASSERT(0 < new_size);
    REALM_ASSERT((new_size & 0x7) == 0); // only allow sizes that are multiples of 8

    // FIXME: Check if we can extend current space. In that case, remember to
    // check whether m_free_space_state == free_state_Invalid. Also remember to
    // fill with zero if REALM_ENABLE_ALLOC_SET_ZERO is non-zero.

    // Allocate new space
    MemRef new_mem = do_alloc(new_size); // Throws

    // Copy existing segment
    char* new_addr = new_mem.get_addr();
    realm::safe_copy_n(addr, old_size, new_addr);

    // Add old segment to freelist
    do_free(ref, addr);

#ifdef REALM_DEBUG
    if (REALM_COVER_NEVER(m_debug_out)) {
        std::cerr << "Realloc orig_ref: " << ref << " old_size: " << old_size << " new_ref: " << new_mem.get_ref()
                  << " new_size: " << new_size << "\n";
    }
#endif // REALM_DEBUG

    return new_mem;
}


char* SlabAlloc::do_translate(ref_type) const noexcept
{
    REALM_ASSERT(false); // never come here
    return nullptr;
}


int SlabAlloc::get_committed_file_format_version() const noexcept
{
    if (m_mappings.size()) {
        // if we have mapped a file, m_mappings will have at least one mapping and
        // the first will be to the start of the file. Don't come here, if we're
        // just attaching a buffer. They don't have mappings.
        realm::util::encryption_read_barrier(m_mappings[0], 0, sizeof(Header));
    }
    const Header& header = *reinterpret_cast<const Header*>(m_data);
    int slot_selector = ((header.m_flags & SlabAlloc::flags_SelectBit) != 0 ? 1 : 0);
    int file_format_version = int(header.m_file_format[slot_selector]);
    return file_format_version;
}

bool SlabAlloc::is_file_on_streaming_form(const Header& header)
{
    // LIMITATION: Only come here if we've already had a read barrier for the affected part of the file
    int slot_selector = ((header.m_flags & SlabAlloc::flags_SelectBit) != 0 ? 1 : 0);
    uint_fast64_t ref = uint_fast64_t(header.m_top_ref[slot_selector]);
    return (slot_selector == 0 && ref == 0xFFFFFFFFFFFFFFFFULL);
}

ref_type SlabAlloc::get_top_ref(const char* buffer, size_t len)
{
    // LIMITATION: Only come here if we've already had a read barrier for the affected part of the file
    const Header& header = reinterpret_cast<const Header&>(*buffer);
    int slot_selector = ((header.m_flags & SlabAlloc::flags_SelectBit) != 0 ? 1 : 0);
    if (is_file_on_streaming_form(header)) {
        const StreamingFooter& footer = *(reinterpret_cast<const StreamingFooter*>(buffer + len) - 1);
        return ref_type(footer.m_top_ref);
    }
    else {
        return to_ref(header.m_top_ref[slot_selector]);
    }
}

ref_type SlabAlloc::attach_file(const std::string& file_path, Config& cfg)
{
    // ExceptionSafety: If this function throws, it must leave the allocator in
    // the detached state.

    REALM_ASSERT(!is_attached());

    // When 'read_only' is true, this function will throw InvalidDatabase if the
    // file exists already but is empty. This can happen if another process is
    // currently creating it. Note however, that it is only legal for multiple
    // processes to access a database file concurrently if it is done via a
    // SharedGroup, and in that case 'read_only' can never be true.
    REALM_ASSERT(!(cfg.is_shared && cfg.read_only));
    // session_initiator can be set *only* if we're shared.
    REALM_ASSERT(cfg.is_shared || !cfg.session_initiator);
    // clear_file can be set *only* if we're the first session.
    REALM_ASSERT(cfg.session_initiator || !cfg.clear_file);

    // Create a deep copy of the file_path string, otherwise it can appear that
    // users are leaking paths because string assignment operator implementations might
    // actually be reference counting with copy-on-write. If our all_files map
    // holds onto these references (since it is still reachable memory) it can appear
    // as a leak in the user application, but it is actually us (and that's ok).
    const std::string path = file_path.c_str();

    using namespace realm::util;
    File::AccessMode access = cfg.read_only ? File::access_ReadOnly : File::access_ReadWrite;
    File::CreateMode create = cfg.read_only || cfg.no_create ? File::create_Never : File::create_Auto;
    // FIXME: Currently we cannot enforce read-only mode on every allocation
    // in the shared slab allocator, because we always create a minimal group
    // representation in memory, even in a read-transaction, if the file is empty.
    // m_is_read_only = cfg.read_only;
    set_read_only(false);
    m_file.open(path.c_str(), access, create, 0); // Throws
    auto physical_file_size = m_file.get_size();
    // Note that get_size() may (will) return a different size before and after
    // the call below to set_encryption_key.
    m_file.set_encryption_key(cfg.encryption_key);
    File::CloseGuard fcg(m_file);

    size_t size = 0;
    // The size of a database file must not exceed what can be encoded in
    // size_t.
    if (REALM_UNLIKELY(int_cast_with_overflow_detect(m_file.get_size(), size)))
        throw InvalidDatabase("Realm file too large", path);
    if (cfg.encryption_key && size == 0 && physical_file_size != 0) {
        // The opened file holds data, but is so small it cannot have
        // been created with encryption
        throw std::runtime_error("Attempt to open unencrypted file with encryption key");
    }
    // FIXME: This initialization procedure does not provide sufficient
    // robustness given that processes may be abruptly terminated at any point
    // in time. In unshared mode, we must be able to reliably detect any invalid
    // file as long as its invalidity is due to a terminated serialization
    // process (e.g. due to a power failure). In shared mode we can guarantee
    // that if the database file was ever valid, then it will remain valid,
    // however, there is no way we can ensure that initialization of an empty
    // database file succeeds. Thus, in shared mode we must be able to reliably
    // distiguish between three cases when opening a database file: A) It was
    // never properly initialized. In this case we should simply reinitialize
    // it. B) It looks corrupt. In this case we throw an exception. C) It looks
    // good. In this case we proceede as normal.
    if (size == 0 || cfg.clear_file) {
        if (REALM_UNLIKELY(cfg.read_only))
            throw InvalidDatabase("Read-only access to empty Realm file", path);

        const char* data = reinterpret_cast<const char*>(&empty_file_header);
        m_file.write(data, sizeof empty_file_header); // Throws

        // Pre-alloc initial space
        size_t initial_size = page_size(); // m_initial_section_size;
        m_file.prealloc(initial_size);     // Throws

        bool disable_sync = get_disable_sync_to_disk();
        if (!disable_sync)
            m_file.sync(); // Throws

        size = initial_size;
    }
    ref_type top_ref;
    File::Map<char> initial_mapping;
    try {
        File::Map<char> map(m_file, File::access_ReadOnly, size); // Throws
        // we'll read header and (potentially) footer
        realm::util::encryption_read_barrier(map, 0, sizeof(Header));
        realm::util::encryption_read_barrier(map, size - sizeof(Header), sizeof(Header));

        validate_header(map.get_addr(), size, path); // Throws

        top_ref = get_top_ref(map.get_addr(), size);

        m_data = map.get_addr();
        initial_mapping = std::move(map); // replace at end of function
        // with correctly sized chunks instead...
        m_baseline = 0;
        m_attach_mode = cfg.is_shared ? attach_SharedFile : attach_UnsharedFile;
    }
    catch (const DecryptionFailed&) {
        throw InvalidDatabase("Realm file decryption failed", path);
    }
    // make sure that any call to begin_read cause any slab to be placed in free
    // lists correctly
    m_free_space_state = free_space_Invalid; // Odd! FIXME

    // Ensure clean up, if we need to back out:
    DetachGuard dg(*this);

    // make sure the database is not on streaming format. If we did not do this,
    // a later commit would have to do it. That would require coordination with
    // anybody concurrently joining the session, so it seems easier to do it at
    // session initialization, even if it means writing the database during open.
    const Header& header = *reinterpret_cast<const Header*>(m_data);
    if (cfg.session_initiator && is_file_on_streaming_form(header)) {
        const StreamingFooter& footer = *(reinterpret_cast<const StreamingFooter*>(m_data + size) - 1);
        // Don't compare file format version fields as they are allowed to differ.
        // Also don't compare reserved fields (todo, is it correct to ignore?)
        static_cast<void>(header);
        REALM_ASSERT_3(header.m_flags, ==, 0);
        REALM_ASSERT_3(header.m_mnemonic[0], ==, uint8_t('T'));
        REALM_ASSERT_3(header.m_mnemonic[1], ==, uint8_t('-'));
        REALM_ASSERT_3(header.m_mnemonic[2], ==, uint8_t('D'));
        REALM_ASSERT_3(header.m_mnemonic[3], ==, uint8_t('B'));
        REALM_ASSERT_3(header.m_top_ref[0], ==, 0xFFFFFFFFFFFFFFFFULL);
        REALM_ASSERT_3(header.m_top_ref[1], ==, 0);

        REALM_ASSERT_3(footer.m_magic_cookie, ==, footer_magic_cookie);
        {
            File::Map<Header> writable_map(m_file, File::access_ReadWrite, sizeof(Header)); // Throws
            Header& writable_header = *writable_map.get_addr();
            realm::util::encryption_read_barrier(writable_map, 0);
            writable_header.m_top_ref[1] = footer.m_top_ref;
            writable_header.m_file_format[1] = writable_header.m_file_format[0];
            realm::util::encryption_write_barrier(writable_map, 0);
            writable_map.sync();
            realm::util::encryption_read_barrier(writable_map, 0);
            writable_header.m_flags |= flags_SelectBit;
            realm::util::encryption_write_barrier(writable_map, 0);
            writable_map.sync();

            realm::util::encryption_read_barrier(initial_mapping, 0, sizeof(Header));
        }
    }
    int file_format_version = get_committed_file_format_version();
    initial_mapping.unmap();
    m_data = nullptr;

    // We can only safely mmap the file, if its size matches a page boundary. If not,
    // we must change the size to match before mmaping it.
    if (size != round_up_to_page_size(size)) {
        // The file size did not match a page boundary.
        // We must extend the file to a page boundary (unless already there)
        // The file must be extended to match in size prior to being mmapped,
        // as extending it after mmap has undefined behavior.

        // The mapping of the first part of the file *must* be contiguous, because
        // we do not know if the file was created by a version of the code, that took
        // the section boundaries into account. If it wasn't we cannot map it in sections
        // without risking datastructures that cross a mapping boundary.

        // FIXME: This should be replaced by special handling for the older file formats,
        // where we map contiguously but split the mapping into same sized maps afterwards.
        // This will allow os to avoid a lot of mapping manipulations during file open.
        if (cfg.read_only) {

            // If the file is opened read-only, we cannot extend it. This is not a problem,
            // because for a read-only file we assume that it will not change while we use it.
            // This assumption obviously will not hold, if the file is shared by multiple
            // processes or threads with different opening modes.
            // Currently, there is no way to detect if this assumption is violated.
            m_baseline = 0;
            ;
        }
        else {

            if (cfg.session_initiator || !cfg.is_shared) {

                // We can only safely extend the file if we're the session initiator, or if
                // the file isn't shared at all. Extending the file to a page boundary is ONLY
                // done to ensure well defined behavior for memory mappings. It does not matter,
                // that the free space management isn't informed
                size = round_up_to_page_size(size);
                m_file.prealloc(size);
                m_baseline = 0;
            }
            else {
                // Getting here, we have a file of a size that will not work, and without being
                // allowed to extend it. This should not be possible. But allowing a retry is
                // arguably better than giving up and crashing...
                throw Retry();
            }
        }
    }

    reset_free_space_tracking();
    // if the file format is older than version 10 and larger than a section we have
    // to use the compatibility mapping
    // FIXME: For now always use compatibility mapping.
    static_cast<void>(file_format_version); // silence a warning
    if (size > get_section_base(1) /* && file_format_version < 10 */) {
        setup_compatibility_mapping(size);
        m_data = m_compatibility_mapping.get_addr();
    }
    else {
        update_reader_view(size);
        m_data = m_mappings[0].get_addr();
    }
    REALM_ASSERT(m_mappings.size());
    dg.release();  // Do not detach
    fcg.release(); // Do not close
<<<<<<< HEAD
    return top_ref;
}

void SlabAlloc::setup_compatibility_mapping(size_t file_size)
{
    m_sections_in_compatibility_mapping = int(get_section_index(file_size));
    REALM_ASSERT(m_sections_in_compatibility_mapping);
    m_compatibility_mapping = util::File::Map<char>(get_file(), util::File::access_ReadOnly, file_size);
    // fake that we've only mapped the number of full sections in order
    // to allow additional mappings to start aligned to a section boundary,
    // even though the compatibility mapping may extend further.
    m_baseline = get_section_base(m_sections_in_compatibility_mapping);
    update_reader_view(file_size);
}

=======
    m_file_mappings->m_realm_file_info = util::get_file_info_for_file(m_file_mappings->m_file);
    m_file_mappings->m_success = true;
    return top_ref;
}

void SlabAlloc::note_reader_start(void* reader_id)
{
    if (m_file_mappings->m_realm_file_info)
        util::encryption_note_reader_start(*m_file_mappings->m_realm_file_info, reader_id);
}

void SlabAlloc::note_reader_end(void* reader_id)
{
    if (m_file_mappings->m_realm_file_info)
        util::encryption_note_reader_end(*m_file_mappings->m_realm_file_info, reader_id);
}


>>>>>>> cba73818
ref_type SlabAlloc::attach_buffer(const char* data, size_t size)
{
    // ExceptionSafety: If this function throws, it must leave the allocator in
    // the detached state.

    REALM_ASSERT(!is_attached());
    REALM_ASSERT(size <= (1UL << section_shift));
    // Verify the data structures
    std::string path; // No path
    validate_header(data, size, path); // Throws

    ref_type top_ref = get_top_ref(data, size);

    m_data = data;
    size = align_size_to_section_boundary(size);
    m_baseline = size;
    m_attach_mode = attach_UsersBuffer;

    m_translation_table_size = 1;
    m_ref_translation_ptr = new RefTranslation[1];
#if REALM_ENABLE_ENCRYPTION
    m_ref_translation_ptr[0] = {const_cast<char*>(m_data), nullptr};
#else
    m_ref_translation_ptr[0] = {const_cast<char*>(m_data)};
#endif
    // Below this point (assignment to `m_attach_mode`), nothing must throw.

    return top_ref;
}


void SlabAlloc::attach_empty()
{
    // ExceptionSafety: If this function throws, it must leave the allocator in
    // the detached state.

    REALM_ASSERT(!is_attached());

    m_attach_mode = attach_OwnedBuffer;
    m_data = nullptr; // Empty buffer

    // Below this point (assignment to `m_attach_mode`), nothing must throw.

    // No ref must ever be less than the header size, so we will use that as the
    // baseline here.
    size_t size = align_size_to_section_boundary(sizeof(Header));
    m_baseline = size;
    m_translation_table_size = 1;
    m_ref_translation_ptr = new RefTranslation[1];
#if REALM_ENABLE_ENCRYPTION
    m_ref_translation_ptr[0] = {nullptr, nullptr};
#else
    m_ref_translation_ptr[0] = {nullptr};
#endif
}

void SlabAlloc::throw_header_exception(std::string msg, const Header& header, const std::string& path)
{
    char buf[256];
    sprintf(buf,
            ". top_ref[0]: %" PRIX64 ", top_ref[1]: %" PRIX64 ", "
            "mnemonic: %X %X %X %X, fmt[0]: %d, fmt[1]: %d, flags: %X",
            header.m_top_ref[0], header.m_top_ref[1], header.m_mnemonic[0], header.m_mnemonic[1],
            header.m_mnemonic[2], header.m_mnemonic[3], header.m_file_format[0], header.m_file_format[1],
            header.m_flags);
    msg += buf;
    throw InvalidDatabase(msg, path);
}

void SlabAlloc::validate_header(const char* data, size_t size, const std::string& path)
{
    const Header& header = *reinterpret_cast<const Header*>(data);

    // Verify that size is sane and 8-byte aligned
    if (REALM_UNLIKELY(size < sizeof(Header) || size % 8 != 0)) {
        std::string msg = "Realm file has bad size (" + util::to_string(size) + ")";
        throw InvalidDatabase(msg, path);
    }

    // First four bytes of info block is file format id
    if (REALM_UNLIKELY(!(char(header.m_mnemonic[0]) == 'T' && char(header.m_mnemonic[1]) == '-' &&
                         char(header.m_mnemonic[2]) == 'D' && char(header.m_mnemonic[3]) == 'B')))
        throw_header_exception("Invalid mnemonic", header, path);

    // Last bit in info block indicates which top_ref block is valid
    int slot_selector = ((header.m_flags & SlabAlloc::flags_SelectBit) != 0 ? 1 : 0);

    // Top-ref must always point within buffer
    uint_fast64_t top_ref = uint_fast64_t(header.m_top_ref[slot_selector]);
    if (slot_selector == 0 && top_ref == 0xFFFFFFFFFFFFFFFFULL) {
        if (REALM_UNLIKELY(size < sizeof(Header) + sizeof(StreamingFooter))) {
            std::string msg = "Invalid streaming format size (" + util::to_string(size) + ")";
            throw InvalidDatabase(msg, path);
        }
        const StreamingFooter& footer = *(reinterpret_cast<const StreamingFooter*>(data + size) - 1);
        top_ref = footer.m_top_ref;
        if (REALM_UNLIKELY(footer.m_magic_cookie != footer_magic_cookie)) {
            std::string msg = "Invalid streaming format cookie (" + util::to_string(footer.m_magic_cookie) + ")";
            throw InvalidDatabase(msg, path);
        }
    }
    if (REALM_UNLIKELY(top_ref % 8 != 0)) {
        std::string msg = "Top ref not aligned (" + util::to_string(top_ref) + ")";
        throw_header_exception(msg, header, path);
    }
    if (REALM_UNLIKELY(top_ref >= size)) {
        std::string msg = "Top ref outside file (size = " + util::to_string(size) + ")";
        throw_header_exception(msg, header, path);
    }
}


size_t SlabAlloc::get_total_size() const noexcept
{
    return m_slabs.empty() ? size_t(m_baseline.load(std::memory_order_relaxed)) : m_slabs.back().ref_end;
}


void SlabAlloc::reset_free_space_tracking()
{
    CriticalSection cs(changes);
    if (is_free_space_clean())
        return;

    // Free all scratch space (done after all data has
    // been commited to persistent space)
    m_free_read_only.clear();

    clear_freelists();
    rebuild_freelists_from_slab();
    m_free_space_state = free_space_Clean;
}

inline bool randomly_false_in_debug(bool x)
{
#ifdef REALM_DEBUG
    if (x)
        return (std::rand() & 1);
#endif
    return x;
}


/*
  Memory mapping

  To make ref->ptr translation fast while also avoiding to have to memory map the entire file
  contiguously (which is a problem for large files on 32-bit devices and most iOS devices), it is
  essential to map the file in even sized sections.

  These sections must be large enough to hold one or more of the largest arrays, which can be up
  to 16MB. You can only mmap file space which has been allocated to a file. If you mmap a range
  which extends beyond the last page of a file, the result is undefined, so we can't do that.
  We don't want to extend the file in increments as large as the chunk size.

  The approach chosen on unixes is to only reserve a *virtual address range* large enough for
  a chunk, and then gradually re-map it as the file grows. Having reserved it first, we're
  guaranteed that the remapping operation will succeed. This allows us to ensure that any
  existing mapping continues to stay valid even as new mappings are added. This is crucial
  for sharing the mapping between multiple readers.

  Unfortunately, there are no similar guarantees on Windows. On Windows you *can* reserve
  address space for a full chunk, but you cannot remap only a portion of it. Only the full
  section. Furthermore, you have to first release the reserved address space and then map
  the file. This conceivably allows a different thread asking for virtual memory to grab
  it between it is released and the file is mapped. Another complication is that on Windows
  you cannot subdivide or coalesce a mapping range, because established mappings are identified
  solely by their starting address, not as a range.

  On Windows we choose to grow by creating a new larger memory mapping, which replaces the
  old one in the mapping table. However, we must keep the old mapping open, because older
  read transactions will continue to use it. Hence, the replaced mappings are accumulated
  and only cleaned out once we know that no transaction can refer to them anymore.

  Interaction with encryption

  When encryption is enabled, the memory mapping is to temporary memory, not the file.
  The binding to the file is done by software. This allows us to "cheat" and allocate
  entire sections. With encryption, it doesn't matter if the mapped memory logically
  extends beyond the end of file, because it will not be accessed.

  The following "branching out" is placed in "file.cpp":

  Operation:   Encryption:           No encryption, Unixes:     No encryption, Windows:

  reserve      allocate req          reserve chunk              no-op
  extend       no-op                 remap part of reservation  allocate req (*)
  mmap         allocate req          allocate req               allocate req

  (*) If the mapping is already established for part of the requested area, then
      extend() fail, and we must preserve the earlier mapping as described above,
      then create a new one.

  Growing/Changing the mapping table.

  There are two mapping tables:

  * m_mappings: This is the "source of truth" about what the current mapping is.
    It is only accessed under lock.
  * m_fast_mapping: This is generated to match m_mappings, but is also accessed without
    any locking from the translate function. Because of the lock free operation this
    table can only be extended. Entries in it cannot be changed. The fast mapping also
    maps the slab area used for allocations - as mappings are added, the slab area *moves*,
    corresponding to the movement of m_baseline. This movement does not need to trigger
    generation of a new m_fast_mapping table, because it is only relevant to memory
    allocation and release, which is already serialized (since write transactions are
    single threaded).

  When m_mappings is changed due to an extend operation changing a mapping, or when
  it has grown such that it cannot be reflected in m_fast_mapping:

  * A new fast mapping table is created. The old one is not modified.
  * The old one is held in a waiting area until it is no longer relevant because no
    live transaction can refer to it any more.

 */
void SlabAlloc::update_reader_view(size_t file_size)
{
    std::lock_guard<std::mutex> lock(m_mapping_mutex);
    if (file_size <= m_baseline.load(std::memory_order_relaxed)) {
        return;
    }
    REALM_ASSERT(file_size % 8 == 0); // 8-byte alignment required
    REALM_ASSERT(m_attach_mode == attach_SharedFile || m_attach_mode == attach_UnsharedFile);
    REALM_ASSERT_DEBUG(is_free_space_clean());
    bool requires_new_translation = false;

    // Extend mapping by adding sections, or by extending sections
    size_t old_baseline = m_baseline.load(std::memory_order_relaxed);
    auto old_slab_base = align_size_to_section_boundary(old_baseline);
    size_t old_num_sections = get_section_index(old_slab_base);
    REALM_ASSERT(m_mappings.size() == old_num_sections - m_sections_in_compatibility_mapping);
    m_baseline.store(file_size, std::memory_order_relaxed);
    {
        // 0. Special case: figure out if extension is to be done entirely within a single
        // existing mapping. This is the case if the new baseline (which must be larger
        // then the old baseline) is still below the old base of the slab area.
        auto mapping_index = old_num_sections - 1 - m_sections_in_compatibility_mapping;
        if (file_size < old_slab_base) {
            size_t section_start_offset = get_section_base(old_num_sections - 1);
            size_t section_size = file_size - section_start_offset;
            auto ok = m_mappings[mapping_index].extend(m_file, File::access_ReadOnly, section_size);
            ok = randomly_false_in_debug(ok);
            if (!ok) {
                requires_new_translation = true;
                size_t section_reservation = get_section_base(old_num_sections) - section_start_offset;
                // save the old mapping/keep it open
                OldMapping oldie(m_youngest_live_version, m_mappings[mapping_index]);
                m_old_mappings.emplace_back(std::move(oldie));
                m_mappings[mapping_index].reserve(m_file, File::access_ReadOnly, section_start_offset,
                                                  section_reservation);
                ok = m_mappings[mapping_index].extend(m_file, File::access_ReadOnly, section_size);
                m_mapping_version++;
            }
            REALM_ASSERT(ok);
        }
        else { // extension stretches over multiple sections:

            // 1. figure out if there is a partially completed mapping, that we need to extend
            // to cover a full mapping section
            if (old_baseline < old_slab_base) {
                size_t section_start_offset = get_section_base(old_num_sections - 1);
                size_t section_size = old_slab_base - section_start_offset;
                auto ok = m_mappings[mapping_index].extend(m_file, File::access_ReadOnly, section_size);
                ok = randomly_false_in_debug(ok);
                if (!ok) {
                    // we could not extend the old mapping, so replace it with a full, new one
                    requires_new_translation = true;
                    size_t section_reservation = get_section_base(old_num_sections) - section_start_offset;
                    REALM_ASSERT(section_size == section_reservation);
                    // save the old mapping/keep it open
                    OldMapping oldie(m_youngest_live_version, m_mappings[mapping_index]);
                    m_old_mappings.emplace_back(std::move(oldie));
                    m_mappings[mapping_index] =
                        util::File::Map<char>(m_file, section_start_offset, File::access_ReadOnly, section_size);
                    m_mapping_version++;
                }
            }

            // 2. add any full mappings
            //  - figure out how many full mappings we need to match the requested size
            auto new_slab_base = align_size_to_section_boundary(file_size);
            size_t num_full_mappings = get_section_index(file_size) - m_sections_in_compatibility_mapping;
            size_t num_mappings = get_section_index(new_slab_base) - m_sections_in_compatibility_mapping;
            size_t old_num_mappings = old_num_sections - m_sections_in_compatibility_mapping;
            if (num_mappings > old_num_mappings) {
                // we can't just resize the vector since Maps do not support copy constructionn:
                // m_mappings.resize(num_mappings);
                std::vector<util::File::Map<char>> next_mapping(num_mappings);
                for (size_t i = 0; i < old_num_mappings; ++i) {
                    next_mapping[i] = std::move(m_mappings[i]);
                }
                m_mappings = std::move(next_mapping);
            }

            for (size_t k = old_num_mappings; k < num_full_mappings; ++k) {
                size_t section_start_offset = get_section_base(k + m_sections_in_compatibility_mapping);
                size_t section_size =
                    get_section_base(1 + k + m_sections_in_compatibility_mapping) - section_start_offset;
                m_mappings[k] =
                    util::File::Map<char>(m_file, section_start_offset, File::access_ReadOnly, section_size);
            }

            // 3. add a final partial mapping if needed
            if (file_size < new_slab_base) {
                REALM_ASSERT(num_mappings == num_full_mappings + 1);
                size_t section_start_offset =
                    get_section_base(num_full_mappings + m_sections_in_compatibility_mapping);
                size_t section_reservation =
                    get_section_base(num_full_mappings + 1 + m_sections_in_compatibility_mapping) -
                    section_start_offset;
                size_t section_size = file_size - section_start_offset;
                util::File::Map<char> mapping;
                mapping.reserve(m_file, File::access_ReadOnly, section_start_offset, section_reservation);
                auto ok = mapping.extend(m_file, File::access_ReadOnly, section_size);
                REALM_ASSERT(ok); // should allways succeed, as this is the first extend()
                m_mappings[num_full_mappings] = std::move(mapping);
            }
        }
    }
    size_t ref_start = align_size_to_section_boundary(file_size);
    size_t ref_displacement = ref_start - old_slab_base;
    if (ref_displacement > 0) {
        // Rebase slabs as m_baseline is now bigger than old_slab_base
        for (auto& e : m_slabs) {
            e.ref_end += ref_displacement;
        }
    }

    rebuild_freelists_from_slab();

    // Build the fast path mapping

    // The fast path mapping is an array which will is used from multiple threads
    // without locking - see translate().

    // Addition of a new mapping may require a completely new fast mapping table.
    //
    // Being used in a multithreaded scenario, the old mappings must be retained open,
    // until the realm version for which they were established has been closed/detached.
    //
    // This assumes that only write transactions call do_alloc() or do_free() or needs to
    // translate refs in the slab area, and that all these uses are serialized, whether
    // that is achieved by being single threaded, interlocked or run from a sequential
    // scheduling queue.
    //
    rebuild_translations(requires_new_translation, old_num_sections);
}

void SlabAlloc::extend_fast_mapping_with_slab(char* address)
{
    ++m_translation_table_size;
    auto new_fast_mapping = new RefTranslation[m_translation_table_size];
    for (size_t i = 0; i < m_translation_table_size - 1; ++i) {
        new_fast_mapping[i] = m_ref_translation_ptr[i];
    }
    m_old_translations.emplace_back(m_youngest_live_version, m_ref_translation_ptr.load());
#if REALM_ENABLE_ENCRYPTION
    new_fast_mapping[m_translation_table_size - 1] = {address, nullptr};
#else
    new_fast_mapping[m_translation_table_size - 1] = {address};
#endif
    m_ref_translation_ptr = new_fast_mapping;
}

void SlabAlloc::rebuild_translations(bool requires_new_translation, size_t old_num_sections)
{
    size_t free_space_size = m_slabs.size();
    auto num_mappings = m_mappings.size();
    if (m_translation_table_size < num_mappings + free_space_size + m_sections_in_compatibility_mapping) {
        requires_new_translation = true;
    }
    RefTranslation* new_translation_table = m_ref_translation_ptr;
    if (requires_new_translation) {
        // we need a new translation table, but must preserve old, as translations using it
        // may be in progress concurrently
        if (m_translation_table_size)
            m_old_translations.emplace_back(m_youngest_live_version, m_ref_translation_ptr.load());
        m_translation_table_size = num_mappings + free_space_size + m_sections_in_compatibility_mapping;
        new_translation_table = new RefTranslation[m_translation_table_size];
        for (int i = 0; i < m_sections_in_compatibility_mapping; ++i) {
            new_translation_table[i].mapping_addr = m_compatibility_mapping.get_addr() + get_section_base(i);
#if REALM_ENABLE_ENCRYPTION
            new_translation_table[i].encrypted_mapping = m_compatibility_mapping.get_encrypted_mapping();
#endif
        }
        old_num_sections = 0;
    }
    for (size_t k = old_num_sections; k < num_mappings; ++k) {
        auto i = k + m_sections_in_compatibility_mapping;
        new_translation_table[i].mapping_addr = m_mappings[k].get_addr();
#if REALM_ENABLE_ENCRYPTION
        new_translation_table[i].encrypted_mapping = m_mappings[k].get_encrypted_mapping();
#endif
    }
    for (size_t k = 0; k < free_space_size; ++k) {
        char* base = m_slabs[k].addr;
        auto i = num_mappings + m_sections_in_compatibility_mapping + k;
#if REALM_ENABLE_ENCRYPTION
        new_translation_table[i] = {base, nullptr};
#else
        new_translation_table[i] = {base};
#endif
    }
    m_ref_translation_ptr = new_translation_table;
}

void SlabAlloc::purge_old_mappings(uint64_t oldest_live_version, uint64_t youngest_live_version)
{
    std::lock_guard<std::mutex> lock(m_mapping_mutex);
    for (size_t i = 0; i < m_old_mappings.size();) {
        if (m_old_mappings[i].replaced_at_version >= oldest_live_version) {
            ++i;
            continue;
        }
        // move last over:
        auto oldie = std::move(m_old_mappings[i]);
        m_old_mappings[i] = std::move(m_old_mappings.back());
        m_old_mappings.pop_back();
        oldie.mapping.unmap();
    }

    for (size_t i = 0; i < m_old_translations.size();) {
        if (m_old_translations[i].replaced_at_version < oldest_live_version) {
            // This translation is too old - purge by move last over:
            auto oldie = std::move(m_old_translations[i]);
            m_old_translations[i] = std::move(m_old_translations.back());
            m_old_translations.pop_back();
            delete[] oldie.translations;
        }
        else {
            ++i;
        }
    }
    m_youngest_live_version = youngest_live_version;
}


const SlabAlloc::Chunks& SlabAlloc::get_free_read_only() const
{
    if (REALM_COVER_NEVER(m_free_space_state == free_space_Invalid))
        throw InvalidFreeSpace();
    return m_free_read_only;
}


size_t SlabAlloc::find_section_in_range(size_t start_pos, size_t free_chunk_size, size_t request_size) const noexcept
{
    size_t end_of_block = start_pos + free_chunk_size;
    size_t alloc_pos = start_pos;
    while (alloc_pos + request_size <= end_of_block) {
        size_t next_section_boundary = get_upper_section_boundary(alloc_pos);
        if (alloc_pos + request_size <= next_section_boundary) {
            return alloc_pos;
        }
        alloc_pos = next_section_boundary;
    }
    return 0;
}


void SlabAlloc::resize_file(size_t new_file_size)
{
    REALM_ASSERT(new_file_size == round_up_to_page_size(new_file_size));
    m_file.prealloc(new_file_size); // Throws

    bool disable_sync = get_disable_sync_to_disk();
    if (!disable_sync)
        m_file.sync(); // Throws
}

#ifdef REALM_DEBUG
void SlabAlloc::reserve_disk_space(size_t size)
{
    if (size != round_up_to_page_size(size))
        size = round_up_to_page_size(size);
    m_file.prealloc(size); // Throws

    bool disable_sync = get_disable_sync_to_disk();
    if (!disable_sync)
        m_file.sync(); // Throws
}
#endif

void SlabAlloc::verify() const
{
#ifdef REALM_DEBUG
    // Make sure that all free blocks fit within a slab
    /* FIXME
    for (const auto& chunk : m_free_space) {
        slabs::const_iterator slab =
            upper_bound(m_slabs.begin(), m_slabs.end(), chunk.ref, &ref_less_than_slab_ref_end);
        REALM_ASSERT(slab != m_slabs.end());

        ref_type slab_ref_end = slab->ref_end;
        ref_type chunk_ref_end = chunk.ref + chunk.size;
        REALM_ASSERT_3(chunk_ref_end, <=, slab_ref_end);
    }
    */
#endif
}

#ifdef REALM_DEBUG

bool SlabAlloc::is_all_free() const
{
    /*
     * FIXME
    if (m_free_space.size() != m_slabs.size())
        return false;

    // Verify that free space matches slabs
    ref_type slab_ref = align_size_to_section_boundary(m_baseline.load(std::memory_order_relaxed));
    for (const auto& slab : m_slabs) {
        size_t slab_size = slab.ref_end - slab_ref;
        chunks::const_iterator chunk = find_if(m_free_space.begin(), m_free_space.end(), ChunkRefEq(slab_ref));
        if (chunk == m_free_space.end())
            return false;
        if (slab_size != chunk->size)
            return false;
        slab_ref = slab.ref_end;
    }
    */
    return true;
}


// LCOV_EXCL_START
void SlabAlloc::print() const
{
    /* FIXME
     *

    size_t allocated_for_slabs = m_slabs.empty() ? 0 : m_slabs.back().ref_end - m_baseline;

    size_t free = 0;
    for (const auto& free_block : m_free_space) {
        free += free_block.size;
    }

    size_t allocated = allocated_for_slabs - free;
    std::cout << "Attached: " << (m_data ? size_t(m_baseline) : 0) << " Allocated: " << allocated << "\n";

    if (!m_slabs.empty()) {
        std::cout << "Slabs: ";
        ref_type first_ref = m_baseline;

        for (const auto& slab : m_slabs) {
            if (&slab != &m_slabs.front())
                std::cout << ", ";

            ref_type last_ref = slab.ref_end - 1;
            size_t size = slab.ref_end - first_ref;
            void* addr = slab.addr;
            std::cout << "(" << first_ref << "->" << last_ref << ", size=" << size << ", addr=" << addr << ")";
            first_ref = slab.ref_end;
        }
        std::cout << "\n";
    }

    if (!m_free_space.empty()) {
        std::cout << "FreeSpace: ";
        for (const auto& free_block : m_free_space) {
            if (&free_block != &m_free_space.front())
                std::cout << ", ";

            ref_type last_ref = free_block.ref + free_block.size - 1;
            std::cout << "(" << free_block.ref << "->" << last_ref << ", size=" << free_block.size << ")";
        }
        std::cout << "\n";
    }
    if (!m_free_read_only.empty()) {
        std::cout << "FreeSpace (ro): ";
        for (const auto& free_block : m_free_read_only) {
            if (&free_block != &m_free_read_only.front())
                std::cout << ", ";

            ref_type last_ref = free_block.ref + free_block.size - 1;
            std::cout << "(" << free_block.ref << "->" << last_ref << ", size=" << free_block.size << ")";
        }
        std::cout << "\n";
    }
    std::cout << std::flush;
    */
}
// LCOV_EXCL_STOP

#endif // REALM_DEBUG<|MERGE_RESOLUTION|>--- conflicted
+++ resolved
@@ -60,35 +60,6 @@
 } // anonymous namespace
 
 
-<<<<<<< HEAD
-=======
-struct SlabAlloc::MappedFile {
-
-    util::Mutex m_mutex;
-    util::File m_file;
-    util::SharedFileInfo* m_realm_file_info = nullptr;
-    util::File::Map<char> m_initial_mapping;
-    // additional sections beyond those covered by the initial mapping, are
-    // managed as separate mmap allocations, each covering one section.
-    size_t m_first_additional_mapping = 0;
-    size_t m_num_global_mappings = 0;
-    size_t m_capacity_global_mappings = 0;
-    std::unique_ptr<std::shared_ptr<const util::File::Map<char>>[]> m_global_mappings;
-
-    /// Indicates if attaching to the file was succesfull
-    bool m_success = false;
-
-    MappedFile() {}
-    MappedFile(const MappedFile&) = delete;
-    MappedFile& operator=(const MappedFile&) = delete;
-    ~MappedFile()
-    {
-        m_file.close();
-    }
-};
-
-
->>>>>>> cba73818
 SlabAlloc::SlabAlloc()
 {
     m_initial_section_size = 1UL << section_shift; // page_size();
@@ -659,6 +630,7 @@
     CriticalSection cs(changes);
     if (REALM_COVER_NEVER(m_free_space_state == free_space_Invalid))
         throw InvalidFreeSpace();
+
     return m_free_read_only.size();
 }
 
@@ -946,7 +918,7 @@
     REALM_ASSERT(m_mappings.size());
     dg.release();  // Do not detach
     fcg.release(); // Do not close
-<<<<<<< HEAD
+    m_realm_file_info = util::get_file_info_for_file(m_file);
     return top_ref;
 }
 
@@ -962,26 +934,18 @@
     update_reader_view(file_size);
 }
 
-=======
-    m_file_mappings->m_realm_file_info = util::get_file_info_for_file(m_file_mappings->m_file);
-    m_file_mappings->m_success = true;
-    return top_ref;
-}
-
 void SlabAlloc::note_reader_start(void* reader_id)
 {
-    if (m_file_mappings->m_realm_file_info)
-        util::encryption_note_reader_start(*m_file_mappings->m_realm_file_info, reader_id);
+    if (m_realm_file_info)
+        util::encryption_note_reader_start(*m_realm_file_info, reader_id);
 }
 
 void SlabAlloc::note_reader_end(void* reader_id)
 {
-    if (m_file_mappings->m_realm_file_info)
-        util::encryption_note_reader_end(*m_file_mappings->m_realm_file_info, reader_id);
-}
-
-
->>>>>>> cba73818
+    if (m_realm_file_info)
+        util::encryption_note_reader_end(*m_realm_file_info, reader_id);
+}
+
 ref_type SlabAlloc::attach_buffer(const char* data, size_t size)
 {
     // ExceptionSafety: If this function throws, it must leave the allocator in
