--- conflicted
+++ resolved
@@ -403,11 +403,7 @@
         block = pop_freelist_entry(list);
     }
     else {
-<<<<<<< HEAD
         block = grow_slab();
-=======
-        block = grow_slab_for(size);
->>>>>>> 2fa35752
     }
     FreeBlock* remaining = break_block(block, size);
     if (remaining)
@@ -439,11 +435,7 @@
 void SlabAlloc::rebuild_freelists_from_slab()
 {
     clear_freelists();
-<<<<<<< HEAD
     ref_type ref_start = align_size_to_section_boundary(m_baseline.load(std::memory_order_relaxed));
-=======
-    ref_type ref_start = m_baseline;
->>>>>>> 2fa35752
     for (auto e : m_slabs) {
         FreeBlock* entry = slab_to_entry(e, ref_start);
         push_freelist_entry(entry);
@@ -481,18 +473,10 @@
 
 SlabAlloc::FreeBlock* SlabAlloc::grow_slab()
 {
-<<<<<<< HEAD
     // Allocate new slab. We allocate a full section but use mmap, so it'll
     // be paged in on demand.
     size_t new_size = 1UL << section_shift;
 
-=======
-    // Make sure that either a) the allocation matches exactly, or
-    // b) there is sufficient room for additional allocation
-    size_t new_size = size + 2 * sizeof(BetweenBlocks); // one at each end.
-    size_t exact_size = new_size;
-    size_t minimal_larger_size = new_size + sizeof(BetweenBlocks) + sizeof(FreeBlock);
->>>>>>> 2fa35752
     ref_type ref;
     if (m_slabs.empty()) {
         ref = align_size_to_section_boundary(m_baseline.load(std::memory_order_relaxed));
@@ -501,34 +485,9 @@
         // Find size of memory that has been modified (through copy-on-write) in current write transaction
         ref_type curr_ref_end = to_size_t(m_slabs.back().ref_end);
         REALM_ASSERT_DEBUG_EX(curr_ref_end >= m_baseline, curr_ref_end, m_baseline);
-<<<<<<< HEAD
         ref = curr_ref_end;
     }
 
-=======
-        size_t copy_on_write = curr_ref_end - m_baseline;
-
-        // Allocate 20% of that (for the first few number of slabs the math below will just result in 1 page each)
-        size_t min_size = static_cast<size_t>(0.2 * copy_on_write);
-
-        if (new_size < min_size)
-            new_size = min_size;
-
-        // cap allocation at 1GB
-        if (new_size > 1 * 1024 * 1024 * 1024)
-            new_size = 1 * 1024 * 1024 * 1024;
-        ref = curr_ref_end;
-    }
-
-    // Round upwards to nearest page size
-    new_size = ((new_size - 1) | (page_size() - 1)) + 1;
-    if (new_size != exact_size && new_size < minimal_larger_size) {
-        new_size = minimal_larger_size;
-        // round to next page size, then
-        new_size = ((new_size - 1) | (page_size() - 1)) + 1;
-    }
-
->>>>>>> 2fa35752
 #ifdef REALM_SLAB_ALLOC_TUNE
     {
         const size_t update = 5000000;
@@ -582,14 +541,8 @@
 #endif
 
     // Get size from segment
-<<<<<<< HEAD
-    size_t size_ =
+    size_t size =
         read_only ? NodeHeader::get_byte_size_from_header(addr) : NodeHeader::get_capacity_from_header(addr);
-    REALM_ASSERT(size_ < 2UL * 1024 * 1024 * 1024);
-    int size = static_cast<int>(size_);
-=======
-    size_t size = read_only ? Array::get_byte_size_from_header(addr) : Array::get_capacity_from_header(addr);
->>>>>>> 2fa35752
 
 #ifdef REALM_DEBUG
     if (REALM_COVER_NEVER(m_debug_out))
@@ -608,13 +561,6 @@
     if (read_only) {
         // Free space in read only segment is tracked separately
         try {
-<<<<<<< HEAD
-            Chunk chunk;
-            chunk.ref = ref;
-            chunk.size = size;
-            REALM_ASSERT(ref != 0);
-            m_free_read_only.push_back(chunk); // Throws
-=======
             REALM_ASSERT_RELEASE(ref != 0);
             auto next = m_free_read_only.lower_bound(ref);
             if (next != m_free_read_only.end()) {
@@ -642,7 +588,6 @@
             else {
                 m_free_read_only.emplace(ref, size); // Throws
             }
->>>>>>> 2fa35752
         }
         catch (...) {
             m_free_space_state = free_space_Invalid;
@@ -650,23 +595,15 @@
     }
     else {
         // fixup size to take into account the allocator's need to store a FreeBlock in a freed block
-<<<<<<< HEAD
-        if (size < static_cast<int>(sizeof(FreeBlock)))
-=======
         if (size < sizeof(FreeBlock))
->>>>>>> 2fa35752
             size = sizeof(FreeBlock);
         // align to multipla of 8
         if (size & 0x7)
             size = (size + 7) & ~0x7;
 
         FreeBlock* e = reinterpret_cast<FreeBlock*>(addr);
-<<<<<<< HEAD
-        mark_freed(e, size);
-=======
         REALM_ASSERT_RELEASE(size < 2UL * 1024 * 1024 * 1024);
         mark_freed(e, static_cast<int>(size));
->>>>>>> 2fa35752
         free_block(ref, e);
     }
 }
@@ -771,18 +708,6 @@
     }
 }
 
-<<<<<<< HEAD
-=======
-namespace {
-
-// prevent destruction at exit (which can lead to races if other threads are still running)
-std::map<std::string, std::weak_ptr<SlabAlloc::MappedFile>>& all_files =
-    *new std::map<std::string, std::weak_ptr<SlabAlloc::MappedFile>>;
-util::Mutex& all_files_mutex = *new util::Mutex;
-} // namespace
-
-
->>>>>>> 2fa35752
 ref_type SlabAlloc::attach_file(const std::string& file_path, Config& cfg)
 {
     // ExceptionSafety: If this function throws, it must leave the allocator in
@@ -811,7 +736,6 @@
     using namespace realm::util;
     File::AccessMode access = cfg.read_only ? File::access_ReadOnly : File::access_ReadWrite;
     File::CreateMode create = cfg.read_only || cfg.no_create ? File::create_Never : File::create_Auto;
-<<<<<<< HEAD
     // FIXME: Currently we cannot enforce read-only mode on every allocation
     // in the shared slab allocator, because we always create a minimal group
     // representation in memory, even in a read-transaction, if the file is empty.
@@ -823,81 +747,6 @@
     // the call below to set_encryption_key.
     m_file.set_encryption_key(cfg.encryption_key);
     File::CloseGuard fcg(m_file);
-=======
-    {
-        std::lock_guard<Mutex> lock(all_files_mutex);
-        std::shared_ptr<SlabAlloc::MappedFile> p = all_files[path].lock();
-        // In case we're the session initiator, we'll need a new mapping in any case.
-        // NOTE: normally, it should not be possible to find an old mapping while being
-        // the session initiator, since by definition the session initiator is the first
-        // to attach the file. If, however, the user is deleting the .lock file while he
-        // has one or more shared groups attached to the database, a session initiator
-        // *will* see a stale mapping. From versions 0.99 to 1.1.0 we asserted when detecting
-        // this situation, and this lead to many bug reports. It is likely that many of these
-        // would otherwise *not* have lead to observable bugs, because the user would not
-        // actually touch the stale database anymore, it was just a case of delayed deallocation
-        // of a shared group.
-        if (cfg.session_initiator || !bool(p)) {
-            p = std::make_shared<MappedFile>();
-            all_files[path] = p;
-        }
-        m_file_mappings = p;
-    }
-    std::unique_lock<Mutex> lock(m_file_mappings->m_mutex);
-
-    // If the file has already been mapped by another thread, reuse all relevant data
-    // from the earlier mapping.
-    if (m_file_mappings->m_success) {
-        // check that encryption keys match if they're used:
-        const char* earlier_used_key = m_file_mappings->m_file.get_encryption_key();
-        if (earlier_used_key != nullptr || cfg.encryption_key != nullptr) {
-            if (earlier_used_key == nullptr && cfg.encryption_key != nullptr) {
-                throw std::runtime_error("Encryption key provided, but file already opened as non-encrypted");
-            }
-            if (earlier_used_key != nullptr && cfg.encryption_key == nullptr) {
-                throw std::runtime_error("Missing encryption key, but file already opened with encryption key");
-            }
-            if (memcmp(earlier_used_key, cfg.encryption_key, 64)) {
-                throw std::runtime_error("Encryption key mismatch");
-            }
-        }
-        m_data = m_file_mappings->m_initial_mapping.get_addr();
-        m_initial_chunk_size = m_file_mappings->m_initial_mapping.get_size();
-        m_attach_mode = cfg.is_shared ? attach_SharedFile : attach_UnsharedFile;
-        m_free_space_state = free_space_Invalid;
-        if (m_file_mappings->m_num_global_mappings > 0) {
-            size_t mapping_index = m_file_mappings->m_num_global_mappings;
-            size_t section_index = mapping_index + m_file_mappings->m_first_additional_mapping;
-            m_baseline = get_section_base(section_index);
-            m_num_local_mappings = m_file_mappings->m_num_global_mappings;
-            m_local_mappings.reset(new std::shared_ptr<const util::File::Map<char>>[m_num_local_mappings]);
-            for (size_t k = 0; k < m_num_local_mappings; ++k) {
-                m_local_mappings[k] = m_file_mappings->m_global_mappings[k];
-            }
-        }
-        else {
-            // TODO: m_file_mappings->m_initial_mapping.get_size() may not represent the actual file size
-            m_baseline = m_file_mappings->m_initial_mapping.get_size();
-        }
-        ref_type top_ref = 0;
-        // top_ref is useless unless in shared mode as the allocator is not updated to reflect
-        // the maybe updated file. So it cannot be used to translate the ref.
-        // cfg.read_only implies !cfg.is_shared, so one check if enough
-        REALM_ASSERT_DEBUG(!(cfg.read_only && cfg.is_shared));
-        if (cfg.read_only)
-            top_ref = get_top_ref(m_data, to_size_t(m_file_mappings->m_file.get_size()));
-        return top_ref;
-    }
-    // Even though we're the first to map the file, we cannot assume that we're
-    // the session initiator. Another process may have the session initiator.
-
-    m_file_mappings->m_file.open(path.c_str(), access, create, 0); // Throws
-    auto physical_file_size = m_file_mappings->m_file.get_size();
-    if (cfg.encryption_key) {
-        m_file_mappings->m_file.set_encryption_key(cfg.encryption_key);
-    }
-    File::CloseGuard fcg(m_file_mappings->m_file);
->>>>>>> 2fa35752
 
     size_t size = 0;
     // The size of a database file must not exceed what can be encoded in
@@ -1091,13 +940,8 @@
     REALM_ASSERT(!is_attached());
     REALM_ASSERT(size <= (1UL << section_shift));
     // Verify the data structures
-<<<<<<< HEAD
     std::string path; // No path
     validate_header(data, size, path); // Throws
-=======
-    std::string path;                  // No path
-    validate_buffer(data, size, path); // Throws
->>>>>>> 2fa35752
 
     ref_type top_ref = get_top_ref(data, size);
 
@@ -1322,7 +1166,6 @@
     REALM_ASSERT(m_mappings.size() == old_num_sections - m_sections_in_compatibility_mapping);
     m_baseline.store(file_size, std::memory_order_relaxed);
     {
-<<<<<<< HEAD
         // 0. Special case: figure out if extension is to be done entirely within a single
         // existing mapping. This is the case if the new baseline (which must be larger
         // then the old baseline) is still below the old base of the slab area.
@@ -1344,26 +1187,6 @@
                 m_mapping_version++;
             }
             REALM_ASSERT(ok);
-=======
-        // Serialize manipulations of the shared mappings:
-        std::lock_guard<util::Mutex> lock(m_file_mappings->m_mutex);
-
-        // figure out how many mappings we need to match the requested size
-        size_t num_sections = get_section_index(file_size);
-        size_t num_additional_mappings = num_sections - m_file_mappings->m_first_additional_mapping;
-
-        // If the mapping array is filled to capacity, create a new one and copy over
-        // the references to the existing mappings.
-        if (num_additional_mappings > m_file_mappings->m_capacity_global_mappings) {
-            // FIXME: No harcoded constants here
-            m_file_mappings->m_capacity_global_mappings = num_additional_mappings + 128;
-            std::unique_ptr<std::shared_ptr<const util::File::Map<char>>[]> new_mappings;
-            new_mappings.reset(
-                new std::shared_ptr<const util::File::Map<char>>[m_file_mappings->m_capacity_global_mappings]);
-            for (size_t j = 0; j < m_file_mappings->m_num_global_mappings; ++j)
-                new_mappings[j] = m_file_mappings->m_global_mappings[j];
-            m_file_mappings->m_global_mappings = std::move(new_mappings);
->>>>>>> 2fa35752
         }
         else { // extension stretches over multiple sections:
 
@@ -1404,7 +1227,6 @@
                 m_mappings = std::move(next_mapping);
             }
 
-<<<<<<< HEAD
             for (size_t k = old_num_mappings; k < num_full_mappings; ++k) {
                 size_t section_start_offset = get_section_base(k + m_sections_in_compatibility_mapping);
                 size_t section_size =
@@ -1437,32 +1259,9 @@
         for (auto& e : m_slabs) {
             e.ref_end += ref_displacement;
         }
-=======
-        // Share the increased number of mappings. This *must* be a conditional update to ensure
-        // that the number of mappings is ever only increased. Multiple threads may want to grow
-        // to different file sizes. While the actual growth process is serialized, the target size
-        // is determined earlier and without serialization. The largest target size must "win" the race.
-        if (num_additional_mappings > m_file_mappings->m_num_global_mappings)
-            m_file_mappings->m_num_global_mappings = num_additional_mappings;
-
-        // update local cache of mappings, if global mappings have been extended beyond local
-        if (num_additional_mappings > m_num_local_mappings) {
-            m_num_local_mappings = num_additional_mappings;
-            m_local_mappings.reset(new std::shared_ptr<const util::File::Map<char>>[m_num_local_mappings]);
-            for (size_t k = 0; k < m_num_local_mappings; ++k) {
-                m_local_mappings[k] = m_file_mappings->m_global_mappings[k];
-            }
-        }
-    }
-    // Rebase slabs as m_baseline has moved
-    size_t ref_displacement = m_baseline - old_baseline;
-    for (auto& e : m_slabs) {
-        e.ref_end += ref_displacement;
->>>>>>> 2fa35752
     }
 
     rebuild_freelists_from_slab();
-<<<<<<< HEAD
 
     // Build the fast path mapping
 
@@ -1483,23 +1282,6 @@
 }
 
 void SlabAlloc::extend_fast_mapping_with_slab(char* address)
-=======
-    /*
-        size_t slab_ref = file_size;
-        size_t n = m_free_space.size();
-        REALM_ASSERT(m_slabs.size() == n);
-        for (size_t i = 0; i < n; ++i) {
-            Chunk& free_chunk = m_free_space[i];
-            free_chunk.ref = slab_ref;
-            ref_type slab_ref_end = slab_ref + free_chunk.size;
-            m_slabs[i].ref_end = slab_ref_end;
-            slab_ref = slab_ref_end;
-        }
-        */
-}
-
-const SlabAlloc::Chunks& SlabAlloc::get_free_read_only() const
->>>>>>> 2fa35752
 {
     ++m_translation_table_size;
     auto new_fast_mapping = new RefTranslation[m_translation_table_size];
@@ -1588,7 +1370,7 @@
 }
 
 
-const SlabAlloc::chunks& SlabAlloc::get_free_read_only() const
+const SlabAlloc::Chunks& SlabAlloc::get_free_read_only() const
 {
     if (REALM_COVER_NEVER(m_free_space_state == free_space_Invalid))
         throw InvalidFreeSpace();
@@ -1638,19 +1420,6 @@
 {
 #ifdef REALM_DEBUG
     // Make sure that all free blocks fit within a slab
-<<<<<<< HEAD
-/* FIXME
-for (const auto& chunk : m_free_space) {
-    slabs::const_iterator slab =
-        upper_bound(m_slabs.begin(), m_slabs.end(), chunk.ref, &ref_less_than_slab_ref_end);
-    REALM_ASSERT(slab != m_slabs.end());
-
-    ref_type slab_ref_end = slab->ref_end;
-    ref_type chunk_ref_end = chunk.ref + chunk.size;
-    REALM_ASSERT_3(chunk_ref_end, <=, slab_ref_end);
-}
-*/
-=======
     /* FIXME
     for (const auto& chunk : m_free_space) {
         slabs::const_iterator slab =
@@ -1662,7 +1431,6 @@
         REALM_ASSERT_3(chunk_ref_end, <=, slab_ref_end);
     }
     */
->>>>>>> 2fa35752
 #endif
 }
 
