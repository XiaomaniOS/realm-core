--- conflicted
+++ resolved
@@ -387,18 +387,7 @@
         size_t size;
 
         Slab(ref_type r, size_t s);
-<<<<<<< HEAD
         ~Slab();
-=======
-        Slab(Slab&& slab)
-            : ref_end(slab.ref_end)
-            , addr(std::move(slab.addr))
-            , size(slab.size)
-        {
-        }
-        ~Slab();
-    };
->>>>>>> 2f707962
 
         Slab(const Slab&) = delete;
         Slab(Slab&& other) noexcept
