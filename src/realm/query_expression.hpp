--- conflicted
+++ resolved
@@ -714,11 +714,7 @@
             source.export_float(*this);
         else if (std::is_same<T, double>::value)
             source.export_double(*this);
-<<<<<<< HEAD
-        else if (util::SameType<T, int64_t>::value || util::SameType<T, DateTime>::value)
-=======
-        else if (std::is_same<T, int64_t>::value)
->>>>>>> 4b3b7d77
+        else if (std::is_same<T, int64_t>::value || std::is_same<T, DateTime>::value)
             source.export_int64_t(*this);
         else if (std::is_same<T, StringData>::value)
             source.export_StringData(*this);
