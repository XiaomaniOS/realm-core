--- conflicted
+++ resolved
@@ -482,11 +482,7 @@
         mem = Array::create_array(Array::type_Normal, context_flag, nb_columns, TableKey().value, m_top.get_alloc());
         m_opposite_table.init_from_mem(mem);
         m_opposite_table.update_parent();
-<<<<<<< HEAD
-        mem = Array::create_array(Array::type_Normal, context_flag, nb_columns, TableKey().value, m_top.get_alloc());
-=======
         mem = Array::create_array(Array::type_Normal, context_flag, nb_columns, ColKey().value, m_top.get_alloc());
->>>>>>> bc900a2a
         m_opposite_column.init_from_mem(mem);
         m_opposite_column.update_parent();
     }
