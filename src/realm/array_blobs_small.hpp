--- conflicted
+++ resolved
@@ -114,14 +114,7 @@
     /// initialization value).
     static MemRef create_array(size_t size, Allocator&, BinaryData defaults);
 
-<<<<<<< HEAD
-    bool update_from_parent(size_t old_baseline) noexcept;
-=======
-#ifdef REALM_DEBUG
-    void to_dot(std::ostream&, bool is_strings, StringData title = StringData()) const;
-#endif
     void update_from_parent() noexcept;
->>>>>>> 41d221d1
 
 private:
     friend class ArrayString;
