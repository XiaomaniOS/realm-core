/*************************************************************************
 *
 * REALM CONFIDENTIAL
 * __________________
 *
 *  [2011] - [2012] Realm Inc
 *  All Rights Reserved.
 *
 * NOTICE:  All information contained herein is, and remains
 * the property of Realm Incorporated and its suppliers,
 * if any.  The intellectual and technical concepts contained
 * herein are proprietary to Realm Incorporated
 * and its suppliers and may be covered by U.S. and Foreign Patents,
 * patents in process, and are protected by trade secret or copyright law.
 * Dissemination of this information or reproduction of this material
 * is strictly forbidden unless prior written permission is obtained
 * from Realm Incorporated.
 *
 **************************************************************************/

#ifndef REALM_GROUP_HPP
#define REALM_GROUP_HPP

#include <functional>
#include <string>
#include <vector>
#include <map>
#include <stdexcept>

#include <realm/util/features.h>
#include <realm/exceptions.hpp>
#include <realm/impl/input_stream.hpp>
#include <realm/impl/output_stream.hpp>
#include <realm/table.hpp>
#include <realm/table_basic_fwd.hpp>
#include <realm/alloc_slab.hpp>

namespace realm {

class SharedGroup;
namespace _impl {
class GroupFriend;
class TransactLogConvenientEncoder;
class TransactLogParser;
}


/// A group is a collection of named tables.
///
/// Tables occur in the group in an unspecified order, but an order that
/// generally remains fixed. The order is guaranteed to remain fixed between two
/// points in time if no tables are added to, or removed from the group during
/// that time. When tables are added to, or removed from the group, the order
/// may change arbitrarily.
///
/// If `table` is a table accessor attached to a group-level table, and `group`
/// is a group accessor attached to the group, then the following is guaranteed,
/// even after a change in the table order:
///
/// \code{.cpp}
///
///     table == group.get_table(table.get_index_in_group())
///
/// \endcode
///
class Group: private Table::Parent {
public:
    /// Construct a free-standing group. This group instance will be
    /// in the attached state, but neither associated with a file, nor
    /// with an external memory buffer.
    Group();

    enum OpenMode {
        /// Open in read-only mode. Fail if the file does not already exist.
        mode_ReadOnly,
        /// Open in read/write mode. Create the file if it doesn't exist.
        mode_ReadWrite,
        /// Open in read/write mode. Fail if the file does not already exist.
        mode_ReadWriteNoCreate
    };

    /// Equivalent to calling open(const std::string&, const char*, OpenMode)
    /// on an unattached group accessor.
    explicit Group(const std::string& file, const char* encryption_key = 0, OpenMode = mode_ReadOnly);

    /// Equivalent to calling open(BinaryData, bool) on an unattached
    /// group accessor. Note that if this constructor throws, the
    /// ownership of the memory buffer will remain with the caller,
    /// regardless of whether \a take_ownership is set to `true` or
    /// `false`.
    explicit Group(BinaryData, bool take_ownership = true);

    struct unattached_tag {};

    /// Create a Group instance in its unattached state. It may then
    /// be attached to a database file later by calling one of the
    /// open() methods. You may test whether this instance is
    /// currently in its attached state by calling
    /// is_attached(). Calling any other method (except the
    /// destructor) while in the unattached state has undefined
    /// behavior.
    Group(unattached_tag) REALM_NOEXCEPT;

    // FIXME: Implement a proper copy constructor (fairly trivial).
    Group(const Group&) = delete;

    ~Group() REALM_NOEXCEPT override;

    /// Must be called from within a write transaction
    void upgrade_file_format();

    /// Attach this Group instance to the specified database file.
    ///
    /// By default, the specified file is opened in read-only mode
    /// (mode_ReadOnly). This allows opening a file even when the
    /// caller lacks permission to write to that file. The opened
    /// group may still be modified freely, but the changes cannot be
    /// written back to the same file using the commit() function. An
    /// attempt to do that, will cause an exception to be thrown. When
    /// opening in read-only mode, it is an error if the specified
    /// file does not already exist in the file system.
    ///
    /// Alternatively, the file can be opened in read/write mode
    /// (mode_ReadWrite). This allows use of the commit() function,
    /// but, of course, it also requires that the caller has
    /// permission to write to the specified file. When opening in
    /// read-write mode, an attempt to create the specified file will
    /// be made, if it does not already exist in the file system.
    ///
    /// In any case, if the file already exists, it must contain a
    /// valid Realm database. In many cases invalidity will be
    /// detected and cause the InvalidDatabase exception to be thrown,
    /// but you should not rely on it.
    ///
    /// Note that changes made to the database via a Group instance
    /// are not automatically committed to the specified file. You
    /// may, however, at any time, explicitly commit your changes by
    /// calling the commit() method, provided that the specified
    /// open-mode is not mode_ReadOnly. Alternatively, you may call
    /// write() to write the entire database to a new file. Writing
    /// the database to a new file does not end, or in any other way
    /// change the association between the Group instance and the file
    /// that was specified in the call to open().
    ///
    /// A file that is passed to Group::open(), may not be modified by
    /// a third party until after the Group object is
    /// destroyed. Behavior is undefined if a file is modified by a
    /// third party while any Group object is associated with it.
    ///
    /// Calling open() on a Group instance that is already in the
    /// attached state has undefined behavior.
    ///
    /// Accessing a Realm database file through manual construction
    /// of a Group object does not offer any level of thread safety or
    /// transaction safety. When any of those kinds of safety are a
    /// concern, consider using a SharedGroup instead. When accessing
    /// a database file in read/write mode through a manually
    /// constructed Group object, it is entirely the responsibility of
    /// the application that the file is not accessed in any way by a
    /// third party during the life-time of that group object. It is,
    /// on the other hand, safe to concurrently access a database file
    /// by multiple manually created Group objects, as long as all of
    /// them are opened in read-only mode, and there is no other party
    /// that modifies the file concurrently.
    ///
    /// Do not call this function on a group instance that is managed
    /// by a shared group. Doing so will result in undefined behavior.
    ///
    /// Even if this function throws, it may have the side-effect of
    /// creating the specified file, and the file may get left behind
    /// in an invalid state. Of course, this can only happen if
    /// read/write mode (mode_ReadWrite) was requested, and the file
    /// did not already exist.
    ///
    /// \param file File system path to a Realm database file.
    ///
    /// \param encryption_key 32-byte key used to encrypt and decrypt
    /// the database file, or nullptr to disable encryption.
    ///
    /// \param mode Specifying a mode that is not mode_ReadOnly
    /// requires that the specified file can be opened in read/write
    /// mode. In general there is no reason to open a group in
    /// read/write mode unless you want to be able to call
    /// Group::commit().
    ///
    /// \throw util::File::AccessError If the file could not be
    /// opened. If the reason corresponds to one of the exception
    /// types that are derived from util::File::AccessError, the
    /// derived exception type is thrown. Note that InvalidDatabase is
    /// among these derived exception types.
    void open(const std::string& file, const char* encryption_key = 0,
              OpenMode mode = mode_ReadOnly);

    /// Attach this Group instance to the specified memory buffer.
    ///
    /// This is similar to constructing a group from a file except
    /// that in this case the database is assumed to be stored in the
    /// specified memory buffer.
    ///
    /// If \a take_ownership is `true`, you pass the ownership of the
    /// specified buffer to the group. In this case the buffer will
    /// eventually be freed using std::free(), so the buffer you pass,
    /// must have been allocated using std::malloc().
    ///
    /// On the other hand, if \a take_ownership is set to `false`, it
    /// is your responsibility to keep the memory buffer alive during
    /// the lifetime of the group, and in case the buffer needs to be
    /// deallocated afterwards, that is your responsibility too.
    ///
    /// If this function throws, the ownership of the memory buffer
    /// will remain with the caller, regardless of whether \a
    /// take_ownership is set to `true` or `false`.
    ///
    /// Calling open() on a Group instance that is already in the
    /// attached state has undefined behavior.
    ///
    /// Do not call this function on a group instance that is managed
    /// by a shared group. Doing so will result in undefined behavior.
    ///
    /// \throw InvalidDatabase If the specified buffer does not appear
    /// to contain a valid database.
    void open(BinaryData, bool take_ownership = true);

    /// A group may be created in the unattached state, and then later
    /// attached to a file with a call to open(). Calling any method
    /// other than open(), and is_attached() on an unattached instance
    /// results in undefined behavior.
    bool is_attached() const REALM_NOEXCEPT;

    /// Returns true if, and only if the number of tables in this
    /// group is zero.
    bool is_empty() const REALM_NOEXCEPT;

    /// Returns the number of tables in this group.
    std::size_t size() const;

    //@{

    /// has_table() returns true if, and only if this group contains a table
    /// with the specified name.
    ///
    /// find_table() returns the index of the first table in this group with the
    /// specified name, or `realm::not_found` if this group does not contain a
    /// table with the specified name.
    ///
    /// get_table_name() returns the name of table at the specified index.
    ///
    /// The versions of get_table(), that accepts a \a name argument, return the
    /// first table with the specified name, or null if no such table exists.
    ///
    /// add_table() adds a table with the specified name to this group. It
    /// throws TableNameInUse if \a require_unique_name is true and \a name
    /// clashes with the name of an existing table. If \a require_unique_name is
    /// false, it is possible to add more than one table with the same
    /// name. Whenever a table is added, the order of the preexisting tables may
    /// change arbitrarily, and the new table may not end up as the last one
    /// either. But know that you can always call Table::get_index_in_group() on
    /// the returned table accessor to find out at which index it ends up.
    ///
    /// remove_table() removes the specified table from this group. A table can
    /// be removed only when it is not the target of a link column of a
    /// different table. Whenever a table is removed, the order of the remaining
    /// tables may change arbitrarily.
    ///
    /// rename_table() changes the name of a preexisting table. If \a
    /// require_unique_name is false, it becomes possible to have more than one
    /// table with a given name in a single group.
    ///
    /// The template functions work exactly like their non-template namesakes
    /// except as follows: The template versions of get_table() and
    /// get_or_add_table() throw DescriptorMismatch if the dynamic type of the
    /// specified table does not match the statically specified custom table
    /// type. The template versions of add_table() and get_or_add_table() set
    /// the dynamic type (descriptor) to match the statically specified custom
    /// table type.
    ///
    /// \tparam T An instance of the BasicTable class template.
    ///
    /// \param index Index of table in this group.
    ///
    /// \param name Name of table. All strings are valid table names as long as
    /// they are valid UTF-8 encodings and the number of bytes does not exceed
    /// `max_table_name_length`. A call to add_table() or get_or_add_table()
    /// with a name that is longer than `max_table_name_length` will cause an
    /// exception to be thrown.
    ///
    /// \param new_name New name for preexisting table.
    ///
    /// \param require_unique_name When set to true (the default), it becomes
    /// impossible to add a table with a name that is already in use, or to
    /// rename a table to a name that is already in use.
    ///
    /// \param was_added When specified, the boolean variable is set to true if
    /// the table was added, and to false otherwise. If the function throws, the
    /// boolean variable retains its original value.
    ///
    /// \return get_table(), add_table(), and get_or_add_table() return a table
    /// accessor attached to the requested (or added) table. get_table() may
    /// return null.
    ///
    /// \throw DescriptorMismatch Thrown by get_table() and get_or_add_table()
    /// tf the dynamic table type does not match the statically specified custom
    /// table type (\a T).
    ///
    /// \throw NoSuchTable Thrown by remove_table() and rename_table() if there
    /// is no table with the specified \a name.
    ///
    /// \throw TableNameInUse Thrown by add_table() if \a require_unique_name is
    /// true and \a name clashes with the name of a preexisting table. Thrown by
    /// rename_table() if \a require_unique_name is true and \a new_name clashes
    /// with the name of a preexisting table.
    ///
    /// \throw CrossTableLinkTarget Thrown by remove_table() if the specified
    /// table is the target of a link column of a different table.

    static const std::size_t max_table_name_length = 63;

    bool has_table(StringData name) const REALM_NOEXCEPT;
    std::size_t find_table(StringData name) const REALM_NOEXCEPT;
    StringData get_table_name(std::size_t table_ndx) const;

    TableRef get_table(std::size_t index);
    ConstTableRef get_table(std::size_t index) const;

    TableRef get_table(StringData name);
    ConstTableRef get_table(StringData name) const;

    TableRef add_table(StringData name, bool require_unique_name = true);
    TableRef get_or_add_table(StringData name, bool* was_added = 0);

    template<class T> BasicTableRef<T> get_table(std::size_t index);
    template<class T> BasicTableRef<const T> get_table(std::size_t index) const;

    template<class T> BasicTableRef<T> get_table(StringData name);
    template<class T> BasicTableRef<const T> get_table(StringData name) const;

    template<class T> BasicTableRef<T> add_table(StringData name, bool require_unique_name = true);
    template<class T> BasicTableRef<T> get_or_add_table(StringData name, bool* was_added = 0);

    void remove_table(std::size_t index);
    void remove_table(StringData name);

    void rename_table(std::size_t index, StringData new_name, bool require_unique_name = true);
    void rename_table(StringData name, StringData new_name, bool require_unique_name = true);

    //@}

    // Serialization

    /// Write this database to the specified output stream.
    ///
    /// \param pad If true, the file is padded to ensure the footer is aligned
    /// to the end of a page
    void write(std::ostream&, bool pad=false) const;

    /// Write this database to a new file. It is an error to specify a
    /// file that already exists. This is to protect against
    /// overwriting a database file that is currently open, which
    /// would cause undefined behaviour.
    ///
    /// \param file A filesystem path.
    ///
    /// \param encryption_key 32-byte key used to encrypt the database file,
    /// or nullptr to disable encryption.
    ///
    /// \throw util::File::AccessError If the file could not be
    /// opened. If the reason corresponds to one of the exception
    /// types that are derived from util::File::AccessError, the
    /// derived exception type is thrown. In particular,
    /// util::File::Exists will be thrown if the file exists already.
    void write(const std::string& file, const char* encryption_key=0) const;

    /// Write this database to a memory buffer.
    ///
    /// Ownership of the returned buffer is transferred to the
    /// caller. The memory will have been allocated using
    /// std::malloc().
    BinaryData write_to_mem() const;

    /// Commit changes to the attached file. This requires that the
    /// attached file is opened in read/write mode.
    ///
    /// Calling this function on an unattached group, a free-standing
    /// group, a group whose attached file is opened in read-only
    /// mode, a group that is attached to a memory buffer, or a group
    /// that is managed by a shared group, is an error and will result
    /// in undefined behavior.
    ///
    /// Table accesors will remain valid across the commit. Note that
    /// this is not the case when working with proper transactions.
    void commit();

    //@{
    /// Some operations on Tables in a Group can cause indirect changes to other
    /// fields, including in other Tables in the same Group. Specifically,
    /// removing a row will set any links to that row to null, and if it had the
    /// last strong links to other rows, will remove those rows. When this
    /// happens, The cascade notification handler will be called with a
    /// CascadeNotification containing information about what indirect changes
    /// will occur, before any changes are made.
    ///
    /// has_cascade_notification_handler() returns true if and only if there is
    /// currently a non-null notification handler registered.
    ///
    /// set_cascade_notification_handler() replaces the current handler (if any)
    /// with the passed in handler. Pass in nullptr to remove the current handler
    /// without registering a new one.
    ///
    /// CascadeNotification contains a vector of rows which will be removed and
    /// a vector of links which will be set to null (or removed, for entries in
    /// LinkLists).
    struct CascadeNotification {
        struct row {
            /// Non-zero iff the removal of this row is ordered
            /// (Table::remove()), as opposed to ordered
            /// (Table::move_last_over()). Implicit removals are always
            /// unordered.
            ///
            /// This flag does not take part in comparisons (operator==() and
            /// operator<()).
            size_t is_ordered_removal : 1;

            /// Index within group of a group-level table.
            size_t table_ndx : std::numeric_limits<size_t>::digits - 1;

            /// Row index which will be removed.
            size_t row_ndx;

            row(): is_ordered_removal(0) {}

            bool operator==(const row&) const REALM_NOEXCEPT;
            bool operator!=(const row&) const REALM_NOEXCEPT;

            /// Trivial lexicographic order
            bool operator<(const row&) const REALM_NOEXCEPT;
        };

        struct link {
            const Table* origin_table; ///< A group-level table.
            std::size_t origin_col_ndx; ///< Link column being nullified.
            std::size_t origin_row_ndx; ///< Row in column being nullified.
            /// The target row index which is being removed. Mostly relevant for
            /// LinkList (to know which entries are being removed), but also
            /// valid for Link.
            std::size_t old_target_row_ndx;
        };

        /// A sorted list of rows which will be removed by the current operation.
        std::vector<row> rows;

        /// An unordered list of links which will be nullified by the current
        /// operation.
        std::vector<link> links;
    };

    bool has_cascade_notification_handler() const REALM_NOEXCEPT;
    void set_cascade_notification_handler(std::function<void (const CascadeNotification&)> new_handler) REALM_NOEXCEPT;

    //@}

    // Conversion
    template<class S> void to_json(S& out, size_t link_depth = 0,
        std::map<std::string, std::string>* renames = nullptr) const;
    void to_string(std::ostream& out) const;

    /// Compare two groups for equality. Two groups are equal if, and
    /// only if, they contain the same tables in the same order, that
    /// is, for each table T at index I in one of the groups, there is
    /// a table at index I in the other group that is equal to T.
    bool operator==(const Group&) const;

    /// Compare two groups for inequality. See operator==().
    bool operator!=(const Group& g) const { return !(*this == g); }

#ifdef REALM_DEBUG
    void verify() const;
    void print() const;
    void print_free() const;
    MemStats stats();
    void enable_mem_diagnostics(bool enable = true) { m_alloc.enable_debug(enable); }
    void to_dot(std::ostream&) const;
    void to_dot() const; // To std::cerr (for GDB)
    void to_dot(const char* file_path) const;
#else
    void verify() const {}
#endif

private:
    SlabAlloc m_alloc;

    /// `m_top` is the root node of the Realm, and has the following layout:
    ///
    /// <pre>
    ///
    ///   slot  value
    ///   -----------------------
    ///   1st   m_table_names
    ///   2nd   m_tables
    ///   3rd   Logical file size
    ///   4th   GroupWriter::m_free_positions (optional)
    ///   5th   GroupWriter::m_free_lengths   (optional)
    ///   6th   GroupWriter::m_free_versions  (optional)
    ///   7th   Transaction number / version  (optional)
    ///
    /// </pre>
    ///
    /// The first tree entries are mandatory. In files created by
    /// Group::write(), none of the optional entries are present. In files
    /// updated by Group::commit(), the 4th and 5th entry is present. In files
    /// updated by way of a transaction (SharedGroup::commit()), the 4th, 5th,
    /// 6th, and 7th entry is present.
    Array m_top;
    ArrayInteger m_tables;
    ArrayString m_table_names;

    typedef std::vector<Table*> table_accessors;
    mutable table_accessors m_table_accessors;

    const bool m_is_shared;

    std::function<void (const CascadeNotification&)> m_notify_handler;

    struct shared_tag {};
    Group(shared_tag) REALM_NOEXCEPT;

    void init_array_parents() REALM_NOEXCEPT;

    /// If `top_ref` is not zero, attach this group accessor to the specified
    /// underlying node structure. If `top_ref` is zero, create a new node
    /// structure that represents an empty group, and attach this group accessor
    /// to it. It is an error to call this function on an already attached group
    /// accessor.
    void attach(ref_type top_ref);

    /// Detach this group accessor from the underlying node structure. If this
    /// group accessors is already in the detached state, this function does
    /// nothing (idempotency).
    void detach() REALM_NOEXCEPT;

    void attach_shared(ref_type new_top_ref, size_t new_file_size);

    void reset_free_space_tracking();

    void remap_and_update_refs(ref_type new_top_ref, size_t new_file_size);

    /// Recursively update refs stored in all cached array
    /// accessors. This includes cached array accessors in any
    /// currently attached table accessors. This ensures that the
    /// group instance itself, as well as any attached table accessor
    /// that exists across Group::commit() will remain valid. This
    /// function is not appropriate for use in conjunction with
    /// commits via shared group.
    void update_refs(ref_type top_ref, std::size_t old_baseline) REALM_NOEXCEPT;

    // Overriding method in ArrayParent
    void update_child_ref(std::size_t, ref_type) override;

    // Overriding method in ArrayParent
    ref_type get_child_ref(std::size_t) const REALM_NOEXCEPT override;

    // Overriding method in Table::Parent
    StringData get_child_name(std::size_t) const REALM_NOEXCEPT override;

    // Overriding method in Table::Parent
    void child_accessor_destroyed(Table*) REALM_NOEXCEPT override;

    // Overriding method in Table::Parent
    Group* get_parent_group() REALM_NOEXCEPT override;

    class TableWriter;
    class DefaultTableWriter;

    static void write(std::ostream&, TableWriter&, bool, uint_fast64_t = 0);

    typedef void (*DescSetter)(Table&);
    typedef bool (*DescMatcher)(const Spec&);

    Table* do_get_table(size_t table_ndx, DescMatcher desc_matcher);
    const Table* do_get_table(size_t table_ndx, DescMatcher desc_matcher) const;
    Table* do_get_table(StringData name, DescMatcher desc_matcher);
    const Table* do_get_table(StringData name, DescMatcher desc_matcher) const;
    Table* do_add_table(StringData name, DescSetter desc_setter, bool require_unique_name);
    Table* do_add_table(StringData name, DescSetter desc_setter);
    Table* do_get_or_add_table(StringData name, DescMatcher desc_matcher,
                               DescSetter desc_setter, bool* was_added);

    std::size_t create_table(StringData name); // Returns index of new table
    Table* create_table_accessor(std::size_t table_ndx);

    void detach_table_accessors() REALM_NOEXCEPT; // Idempotent

    void mark_all_table_accessors() REALM_NOEXCEPT;

    void write(const std::string& file, const char* encryption_key,
               uint_fast64_t version_number) const;
    void write(std::ostream&, bool pad, uint_fast64_t version_numer) const;

    Replication* get_replication() const REALM_NOEXCEPT;
    void set_replication(Replication*) REALM_NOEXCEPT;
    class TransactAdvancer;
    void advance_transact(ref_type new_top_ref, std::size_t new_file_size,
                          _impl::NoCopyInputStream&);
    void refresh_dirty_accessors();

<<<<<<< HEAD
    int get_file_format() const REALM_NOEXCEPT;
=======
    bool file_format_upgrade_required() const;
>>>>>>> a7bfe98e

#ifdef REALM_DEBUG
    std::pair<ref_type, std::size_t>
    get_to_dot_parent(std::size_t ndx_in_parent) const override;
#endif

    void send_cascade_notification(const CascadeNotification& notification) const;

    friend class Table;
    friend class GroupWriter;
    friend class SharedGroup;
    friend class _impl::GroupFriend;
    friend class _impl::TransactLogConvenientEncoder;
    friend class _impl::TransactLogParser;
    friend class Replication;
    friend class TrivialReplication;
};





// Implementation

inline Group::Group():
    m_alloc(), // Throws
    m_top(m_alloc),
    m_tables(m_alloc),
    m_table_names(m_alloc),
    m_is_shared(false)
{
    init_array_parents();
    m_alloc.attach_empty(); // Throws
    ref_type top_ref = 0; // Instantiate a new empty group
    attach(top_ref); // Throws
}

inline Group::Group(const std::string& file, const char* key, OpenMode mode):
    m_alloc(), // Throws
    m_top(m_alloc),
    m_tables(m_alloc),
    m_table_names(m_alloc),
    m_is_shared(false)
{
    init_array_parents();

    open(file, key, mode); // Throws
}

inline Group::Group(BinaryData buffer, bool take_ownership):
    m_alloc(), // Throws
    m_top(m_alloc),
    m_tables(m_alloc),
    m_table_names(m_alloc),
    m_is_shared(false)
{
    init_array_parents();
    open(buffer, take_ownership); // Throws
}

inline Group::Group(unattached_tag) REALM_NOEXCEPT:
    m_alloc(), // Throws
    m_top(m_alloc),
    m_tables(m_alloc),
    m_table_names(m_alloc),
    m_is_shared(false)
{
    init_array_parents();
}

inline Group* Group::get_parent_group() REALM_NOEXCEPT
{
    return this;
}

inline Group::Group(shared_tag) REALM_NOEXCEPT:
    m_alloc(), // Throws
    m_top(m_alloc),
    m_tables(m_alloc),
    m_table_names(m_alloc),
    m_is_shared(true)
{
    init_array_parents();
}

inline bool Group::is_attached() const REALM_NOEXCEPT
{
    return m_top.is_attached();
}

inline bool Group::is_empty() const REALM_NOEXCEPT
{
    if (!is_attached())
        throw LogicError(LogicError::detached_accessor);
    REALM_ASSERT(m_table_names.is_attached());
    return m_table_names.is_empty();
}

inline std::size_t Group::size() const
{
    if (!is_attached())
        throw LogicError(LogicError::detached_accessor);
    REALM_ASSERT(m_table_names.is_attached());
    return m_table_names.size();
}

inline StringData Group::get_table_name(std::size_t table_ndx) const
{
    if (table_ndx >= size())
        throw LogicError(LogicError::table_index_out_of_range);
    return m_table_names.get(table_ndx);
}

inline bool Group::has_table(StringData name) const REALM_NOEXCEPT
{
    size_t ndx = find_table(name);
    return ndx != not_found;
}

inline std::size_t Group::find_table(StringData name) const REALM_NOEXCEPT
{
    if (!is_attached())
        throw LogicError(LogicError::detached_accessor);
    REALM_ASSERT(m_table_names.is_attached());
    size_t ndx = m_table_names.find_first(name);
    return ndx;
}

inline TableRef Group::get_table(std::size_t table_ndx)
{
    if (!is_attached())
        throw LogicError(LogicError::detached_accessor);
    DescMatcher desc_matcher = nullptr; // Do not check descriptor
    Table* table = do_get_table(table_ndx, desc_matcher); // Throws
    return TableRef(table);
}

inline ConstTableRef Group::get_table(std::size_t table_ndx) const
{
    if (!is_attached())
        throw LogicError(LogicError::detached_accessor);
    DescMatcher desc_matcher = nullptr; // Do not check descriptor
    const Table* table = do_get_table(table_ndx, desc_matcher); // Throws
    return ConstTableRef(table);
}

inline TableRef Group::get_table(StringData name)
{
    if (!is_attached())
        throw LogicError(LogicError::detached_accessor);
    DescMatcher desc_matcher = nullptr; // Do not check descriptor
    Table* table = do_get_table(name, desc_matcher); // Throws
    return TableRef(table);
}

inline ConstTableRef Group::get_table(StringData name) const
{
    if (!is_attached())
        throw LogicError(LogicError::detached_accessor);
    DescMatcher desc_matcher = nullptr; // Do not check descriptor
    const Table* table = do_get_table(name, desc_matcher); // Throws
    return ConstTableRef(table);
}

inline TableRef Group::add_table(StringData name, bool require_unique_name)
{
    if (!is_attached())
        throw LogicError(LogicError::detached_accessor);
    DescSetter desc_setter = nullptr; // Do not add any columns
    Table* table = do_add_table(name, desc_setter, require_unique_name); // Throws
    return TableRef(table);
}

inline TableRef Group::get_or_add_table(StringData name, bool* was_added)
{
    if (!is_attached())
        throw LogicError(LogicError::detached_accessor);
    DescMatcher desc_matcher = nullptr; // Do not check descriptor
    DescSetter desc_setter = nullptr; // Do not add any columns
    Table* table = do_get_or_add_table(name, desc_matcher, desc_setter, was_added); // Throws
    return TableRef(table);
}

template<class T> inline BasicTableRef<T> Group::get_table(std::size_t table_ndx)
{
    REALM_STATIC_ASSERT(IsBasicTable<T>::value, "Invalid table type");
    if (!is_attached())
        throw LogicError(LogicError::detached_accessor);
    DescMatcher desc_matcher = &T::matches_dynamic_type;
    Table* table = do_get_table(table_ndx, desc_matcher); // Throws
    return BasicTableRef<T>(static_cast<T*>(table));
}

template<class T> inline BasicTableRef<const T> Group::get_table(std::size_t table_ndx) const
{
    REALM_STATIC_ASSERT(IsBasicTable<T>::value, "Invalid table type");
    if (!is_attached())
        throw LogicError(LogicError::detached_accessor);
    DescMatcher desc_matcher = &T::matches_dynamic_type;
    const Table* table = do_get_table(table_ndx, desc_matcher); // Throws
    return BasicTableRef<const T>(static_cast<const T*>(table));
}

template<class T> inline BasicTableRef<T> Group::get_table(StringData name)
{
    REALM_STATIC_ASSERT(IsBasicTable<T>::value, "Invalid table type");
    if (!is_attached())
        throw LogicError(LogicError::detached_accessor);
    DescMatcher desc_matcher = &T::matches_dynamic_type;
    Table* table = do_get_table(name, desc_matcher); // Throws
    return BasicTableRef<T>(static_cast<T*>(table));
}

template<class T> inline BasicTableRef<const T> Group::get_table(StringData name) const
{
    REALM_STATIC_ASSERT(IsBasicTable<T>::value, "Invalid table type");
    if (!is_attached())
        throw LogicError(LogicError::detached_accessor);
    DescMatcher desc_matcher = &T::matches_dynamic_type;
    const Table* table = do_get_table(name, desc_matcher); // Throws
    return BasicTableRef<const T>(static_cast<const T*>(table));
}

template<class T>
inline BasicTableRef<T> Group::add_table(StringData name, bool require_unique_name)
{
    REALM_STATIC_ASSERT(IsBasicTable<T>::value, "Invalid table type");
    if (!is_attached())
        throw LogicError(LogicError::detached_accessor);
    DescSetter desc_setter = &T::set_dynamic_type;
    Table* table = do_add_table(name, desc_setter, require_unique_name); // Throws
    return BasicTableRef<T>(static_cast<T*>(table));
}

template<class T> inline BasicTableRef<T> Group::get_or_add_table(StringData name, bool* was_added)
{
    REALM_STATIC_ASSERT(IsBasicTable<T>::value, "Invalid table type");
    if (!is_attached())
        throw LogicError(LogicError::detached_accessor);
    DescMatcher desc_matcher = &T::matches_dynamic_type;
    DescSetter desc_setter = &T::set_dynamic_type;
    Table* table = do_get_or_add_table(name, desc_matcher, desc_setter, was_added); // Throws
    return BasicTableRef<T>(static_cast<T*>(table));
}

template<class S>
void Group::to_json(S& out, std::size_t link_depth,
                    std::map<std::string, std::string>* renames) const
{
    if (!is_attached())
        throw LogicError(LogicError::detached_accessor);

    std::map<std::string, std::string> renames2;
    renames = renames ? renames : &renames2;

    out << "{";

    for (std::size_t i = 0; i < m_tables.size(); ++i) {
        StringData name = m_table_names.get(i);
        std::map<std::string, std::string>& m = *renames;
        if (m[name] != "")
            name = m[name];

        ConstTableRef table = get_table(i);

        if (i)
            out << ",";
        out << "\"" << name << "\"";
        out << ":";
        table->to_json(out, link_depth, renames);
    }

    out << "}";
}

inline void Group::init_array_parents() REALM_NOEXCEPT
{
    m_table_names.set_parent(&m_top, 0);
    m_tables.set_parent(&m_top, 1);
}

inline void Group::update_child_ref(std::size_t child_ndx, ref_type new_ref)
{
    m_tables.set(child_ndx, new_ref);
}

inline ref_type Group::get_child_ref(std::size_t child_ndx) const REALM_NOEXCEPT
{
    return m_tables.get_as_ref(child_ndx);
}

inline StringData Group::get_child_name(std::size_t child_ndx) const REALM_NOEXCEPT
{
    return m_table_names.get(child_ndx);
}

inline void Group::child_accessor_destroyed(Table*) REALM_NOEXCEPT
{
    // Ignore
}

inline bool Group::has_cascade_notification_handler() const REALM_NOEXCEPT
{
    return !!m_notify_handler;
}

inline void Group::set_cascade_notification_handler(std::function<void (const CascadeNotification&)> new_handler) REALM_NOEXCEPT
{
    m_notify_handler = std::move(new_handler);
}

inline void Group::send_cascade_notification(const CascadeNotification& notification) const
{
    if (m_notify_handler)
        m_notify_handler(notification);
}

class Group::TableWriter {
public:
    virtual std::size_t write_names(_impl::OutputStream&) = 0;
    virtual std::size_t write_tables(_impl::OutputStream&) = 0;
    virtual ~TableWriter() REALM_NOEXCEPT {}
};

inline const Table* Group::do_get_table(size_t table_ndx, DescMatcher desc_matcher) const
{
    return const_cast<Group*>(this)->do_get_table(table_ndx, desc_matcher); // Throws
}

inline const Table* Group::do_get_table(StringData name, DescMatcher desc_matcher) const
{
    return const_cast<Group*>(this)->do_get_table(name, desc_matcher); // Throws
}

inline void Group::reset_free_space_tracking()
{
    m_alloc.reset_free_space_tracking(); // Throws
}

inline Replication* Group::get_replication() const REALM_NOEXCEPT
{
    return m_alloc.get_replication();
}

inline void Group::set_replication(Replication* repl) REALM_NOEXCEPT
{
    m_alloc.set_replication(repl);
}

// The purpose of this class is to give internal access to some, but
// not all of the non-public parts of the Group class.
class _impl::GroupFriend {
public:
    static Table& get_table(Group& group, std::size_t ndx_in_group)
    {
        Group::DescMatcher desc_matcher = 0; // Do not check descriptor
        Table* table = group.do_get_table(ndx_in_group, desc_matcher); // Throws
        return *table;
    }

    static const Table& get_table(const Group& group, std::size_t ndx_in_group)
    {
        Group::DescMatcher desc_matcher = 0; // Do not check descriptor
        const Table* table = group.do_get_table(ndx_in_group, desc_matcher); // Throws
        return *table;
    }

    static Table* get_table(Group& group, StringData name)
    {
        Group::DescMatcher desc_matcher = 0; // Do not check descriptor
        Table* table = group.do_get_table(name, desc_matcher); // Throws
        return table;
    }

    static const Table* get_table(const Group& group, StringData name)
    {
        Group::DescMatcher desc_matcher = 0; // Do not check descriptor
        const Table* table = group.do_get_table(name, desc_matcher); // Throws
        return table;
    }

    static Table& add_table(Group& group, StringData name, bool require_unique_name)
    {
        Group::DescSetter desc_setter = 0; // Do not add any columns
        Table* table = group.do_add_table(name, desc_setter, require_unique_name); // Throws
        return *table;
    }

    static Table& get_or_add_table(Group& group, StringData name, bool* was_added)
    {
        Group::DescMatcher desc_matcher = 0; // Do not check descriptor
        Group::DescSetter desc_setter = 0; // Do not add any columns
        Table* table = group.do_get_or_add_table(name, desc_matcher, desc_setter,
                                                 was_added); // Throws
        return *table;
    }

    static void send_cascade_notification(const Group& group, const Group::CascadeNotification& notification)
    {
        group.send_cascade_notification(notification);
    }

    static Replication* get_replication(const Group& group) REALM_NOEXCEPT
    {
        return group.get_replication();
    }

    static void set_replication(Group& group, Replication* repl) REALM_NOEXCEPT
    {
        group.set_replication(repl);
    }

    static void detach(Group& group) REALM_NOEXCEPT
    {
        group.detach();
    }

    static void attach_shared(Group& group, ref_type new_top_ref, size_t new_file_size)
    {
        group.attach_shared(new_top_ref, new_file_size); // Throws
    }

    static void reset_free_space_tracking(Group& group)
    {
        group.reset_free_space_tracking(); // Throws
    }

    static void remap_and_update_refs(Group& group, ref_type new_top_ref, size_t new_file_size)
    {
        group.remap_and_update_refs(new_top_ref, new_file_size); // Throws
    }

    static void advance_transact(Group& group, ref_type new_top_ref, size_t new_file_size,
                                 _impl::NoCopyInputStream& in)
    {
        group.advance_transact(new_top_ref, new_file_size, in); // Throws
    }
};


struct CascadeState: Group::CascadeNotification {
    /// If non-null, then no recursion will be performed for rows of that
    /// table. The effect is then exactly as if all the rows of that table were
    /// added to \a state.rows initially, and then removed again after the
    /// explicit invocations of Table::cascade_break_backlinks_to() (one for
    /// each initiating row). This is used by Table::clear() to avoid
    /// reentrance.
    ///
    /// Must never be set concurrently with stop_on_link_list_column.
    Table* stop_on_table = nullptr;

    /// If non-null, then Table::cascade_break_backlinks_to() will skip the
    /// removal of reciprocal backlinks for the link list at
    /// stop_on_link_list_row_ndx in this column, and no recursion will happen
    /// on its behalf. This is used by LinkView::clear() to avoid reentrance.
    ///
    /// Must never be set concurrently with stop_on_table.
    LinkListColumn* stop_on_link_list_column = nullptr;

    /// Is ignored if stop_on_link_list_column is null.
    std::size_t stop_on_link_list_row_ndx = 0;

    /// If false, the links field is not needed, so any work done just for that
    /// can be skipped.
    bool track_link_nullifications = false;
};

inline bool Group::CascadeNotification::row::operator==(const row& r) const REALM_NOEXCEPT
{
    return table_ndx == r.table_ndx && row_ndx == r.row_ndx;
}

inline bool Group::CascadeNotification::row::operator!=(const row& r) const REALM_NOEXCEPT
{
    return !(*this == r);
}

inline bool Group::CascadeNotification::row::operator<(const row& r) const REALM_NOEXCEPT
{
    return table_ndx < r.table_ndx || (table_ndx == r.table_ndx && row_ndx < r.row_ndx);
}

} // namespace realm

#endif // REALM_GROUP_HPP<|MERGE_RESOLUTION|>--- conflicted
+++ resolved
@@ -106,9 +106,6 @@
 
     ~Group() REALM_NOEXCEPT override;
 
-    /// Must be called from within a write transaction
-    void upgrade_file_format();
-
     /// Attach this Group instance to the specified database file.
     ///
     /// By default, the specified file is opened in read-only mode
@@ -602,11 +599,12 @@
                           _impl::NoCopyInputStream&);
     void refresh_dirty_accessors();
 
-<<<<<<< HEAD
     int get_file_format() const REALM_NOEXCEPT;
-=======
-    bool file_format_upgrade_required() const;
->>>>>>> a7bfe98e
+    void set_file_format(int) REALM_NOEXCEPT;
+    int get_committed_file_format() const REALM_NOEXCEPT;
+
+    /// Must be called from within a write transaction
+    void upgrade_file_format();
 
 #ifdef REALM_DEBUG
     std::pair<ref_type, std::size_t>
