--- conflicted
+++ resolved
@@ -692,13 +692,7 @@
     /// Must be called from within a write transaction
     void upgrade_file_format(int target_file_format_version);
 
-<<<<<<< HEAD
-#ifdef REALM_DEBUG
     std::pair<ref_type, size_t> get_to_dot_parent(size_t ndx_in_parent) const override;
-#endif
-=======
-    std::pair<ref_type, size_t> get_to_dot_parent(size_t ndx_in_parent) const override;
->>>>>>> a927a0c7
 
     void send_cascade_notification(const CascadeNotification& notification) const;
     void send_schema_change_notification() const;
