/*************************************************************************
 *
 * Copyright 2016 Realm Inc.
 *
 * Licensed under the Apache License, Version 2.0 (the "License");
 * you may not use this file except in compliance with the License.
 * You may obtain a copy of the License at
 *
 * http://www.apache.org/licenses/LICENSE-2.0
 *
 * Unless required by applicable law or agreed to in writing, software
 * distributed under the License is distributed on an "AS IS" BASIS,
 * WITHOUT WARRANTIES OR CONDITIONS OF ANY KIND, either express or implied.
 * See the License for the specific language governing permissions and
 * limitations under the License.
 *
 **************************************************************************/

#ifndef REALM_TABLE_VIEW_HPP
#define REALM_TABLE_VIEW_HPP

#include <realm/views.hpp>
#include <realm/table.hpp>
#include <realm/link_view.hpp>
#include <realm/column.hpp>
#include <realm/exceptions.hpp>
#include <realm/util/features.h>
#include <realm/group_shared.hpp>

namespace realm {

// Views, tables and synchronization between them:
//
// Views are built through queries against either tables or another view.
// Views may be restricted to only hold entries provided by another view.
// this other view is called the "restricting view".
// Views may be sorted in ascending or descending order of values in one ore more columns.
//
// Views remember the query from which it was originally built.
// Views remember the table from which it was originally built.
// Views remember a restricting view if one was used when it was originally built.
// Views remember the sorting criteria (columns and direction)
//
// A view may be operated in one of two distinct modes: *reflective* and *imperative*.
// Sometimes the term "reactive" is used instead of "reflective" with the same meaning.
//
// Reflective views:
// - A reflective view *always* *reflect* the result of running the query.
//   If the underlying tables or tableviews change, the reflective view changes as well.
//   A reflective view may need to rerun the query it was generated from, a potentially
//   costly operation which happens on demand.
// - It does not matter whether changes are explicitly done within the transaction, or
//   occur implicitly as part of advance_read() or promote_to_write().
//
// Imperative views:
// - An imperative view only *initially* holds the result of the query. An imperative
//   view *never* reruns the query. To force the view to match it's query (by rerunning it),
//   the view must be operated in reflective mode.
//   An imperative view can be modified explicitly. References can be added, removed or
//   changed.
//
// - In imperative mode, the references in the view tracks movement of the referenced data:
//   If you delete an entry which is referenced from a view, said reference is detached,
//   not removed.
// - It does not matter whether the delete is done in-line (as part of the current transaction),
//   or if it is done implicitly as part of advance_read() or promote_to_write().
//
// The choice between reflective and imperative views might eventually be represented by a
// switch on the tableview, but isn't yet. For now, clients (bindings) must call sync_if_needed()
// to get reflective behavior.
//
// Use cases:
//
// 1. Presenting data
// The first use case (and primary motivator behind the reflective view) is to just track
// and present the state of the database. In this case, the view is operated in reflective
// mode, it is not modified within the transaction, and it is not used to modify data in
// other parts of the database.
//
// 2. Handover
// The second use case is "handover." The implicit rerun of the query in our first use case
// may be too costly to be acceptable on the main thread. Instead you want to run the query
// on a worker thread, but display it on the main thread. To achieve this, you need two
// SharedGroups locked on to the same version of the database. If you have that, you can
// *handover* a view from one thread/SharedGroup to the other.
//
// Handover is a two-step procedure. First, the accessors are *exported* from one SharedGroup,
// called the sourcing group, then it is *imported* into another SharedGroup, called the
// receiving group. The thread associated with the sourcing SharedGroup will be
// responsible for the export operation, while the thread associated with the receiving
// SharedGroup will do the import operation.
//
// 3. Iterating a view and changing data
// The third use case (and a motivator behind the imperative view) is when you want
// to make changes to the database in accordance with a query result. Imagine you want to
// find all employees with a salary below a limit and raise their salaries to the limit (pseudocode):
//
//    promote_to_write();
//    view = table.where().less_than(salary_column,limit).find_all();
//    for (size_t i = 0; i < view.size(); ++i) {
//        view.set_int(salary_column, i, limit);
//        // add this to get reflective mode: view.sync_if_needed();
//    }
//    commit_and_continue_as_read();
//
// This is idiomatic imperative code and it works if the view is operated in imperative mode.
//
// If the view is operated in reflective mode, the behaviour surprises most people: When the
// first salary is changed, the entry no longer fullfills the query, so it is dropped from the
// view implicitly. view[0] is removed, view[1] moves to view[0] and so forth. But the next
// loop iteration has i=1 and refers to view[1], thus skipping view[0]. The end result is that
// every other employee get a raise, while the others don't.
//
// 4. Iterating intermixed with implicit updates
// This leads us to use case 4, which is similar to use case 3, but uses promote_to_write()
// intermixed with iterating a view. This is actually quite important to some, who do not want
// to end up with a large write transaction.
//
//    view = table.where().less_than(salary_column,limit).find_all();
//    for (size_t i = 0; i < view.size(); ++i) {
//        promote_to_write();
//        view.set_int(salary_column, i, limit);
//        commit_and_continue_as_write();
//    }
//
// Anything can happen at the call to promote_to_write(). The key question then becomes: how
// do we support a safe way of realising the original goal (raising salaries) ?
//
// using the imperative operating mode:
//
//    view = table.where().less_than(salary_column,limit).find_all();
//    for (size_t i = 0; i < view.size(); ++i) {
//        promote_to_write();
//        // add r.sync_if_needed(); to get reflective mode
//        if (r.is_row_attached(i)) {
//            Row r = view[i];
//            r.set_int(salary_column, limit);
//        }
//        commit_and_continue_as_write();
//    }
//
// This is safe, and we just aim for providing low level safety: is_row_attached() can tell
// if the reference is valid, and the references in the view continue to point to the
// same object at all times, also following implicit updates. The rest is up to the
// application logic.
//
// It is important to see, that there is no guarantee that all relevant employees get
// their raise in cases whith concurrent updates. At every call to promote_to_write() new
// employees may be added to the underlying table, but as the view is in imperative mode,
// these new employees are not added to the view. Also at promote_to_write() an existing
// employee could recieve a (different, larger) raise which would then be overwritten and lost.
// However, these are problems that you should expect, since the activity is spread over multiple
// transactions.


/// Common base class for TableView and ConstTableView.
class TableViewBase : public RowIndexes {
public:
// - not in use / implemented yet:   ... explicit calls to sync_if_needed() must be used
//                                       to get 'reflective' mode.
//    enum mode { mode_Reflective, mode_Imperative };
//    void set_operating_mode(mode);
//    mode get_operating_mode();
    bool is_empty() const noexcept;

    // Tells if the table that this TableView points at still exists or has been deleted.
    bool is_attached() const noexcept;

    bool is_row_attached(size_t row_ndx) const noexcept;
    size_t size() const noexcept;
    size_t num_attached_rows() const noexcept;

    // Get the query used to create this TableView
    // The query will have a null source table if this tv was not created from
    // a query
    const Query& get_query() const noexcept;

    // Column information
    const ColumnBase& get_column_base(size_t index) const;

    size_t      get_column_count() const noexcept;
    StringData  get_column_name(size_t column_ndx) const noexcept;
    size_t      get_column_index(StringData name) const;
    DataType    get_column_type(size_t column_ndx) const noexcept;

    // Getting values
    int64_t     get_int(size_t column_ndx, size_t row_ndx) const noexcept;
    bool        get_bool(size_t column_ndx, size_t row_ndx) const noexcept;
    OldDateTime get_olddatetime(size_t column_ndx, size_t row_ndx) const noexcept;
    Timestamp   get_timestamp(size_t column_ndx, size_t row_ndx) const noexcept;
    float       get_float(size_t column_ndx, size_t row_ndx) const noexcept;
    double      get_double(size_t column_ndx, size_t row_ndx) const noexcept;
    StringData  get_string(size_t column_ndx, size_t row_ndx) const noexcept;
    BinaryData  get_binary(size_t column_ndx, size_t row_ndx) const noexcept;
    Mixed       get_mixed(size_t column_ndx, size_t row_ndx) const noexcept;
    DataType    get_mixed_type(size_t column_ndx, size_t row_ndx) const noexcept;
    size_t      get_link(size_t column_ndx, size_t row_ndx) const noexcept;

    // Links
    bool is_null_link(size_t column_ndx, size_t row_ndx) const noexcept;

    // Subtables
    size_t get_subtable_size(size_t column_ndx, size_t row_ndx) const noexcept;

    // Searching (Int and String)
    size_t find_first_int(size_t column_ndx, int64_t value) const;
    size_t find_first_bool(size_t column_ndx, bool value) const;
    size_t find_first_olddatetime(size_t column_ndx, OldDateTime value) const;
    size_t find_first_float(size_t column_ndx, float value) const;
    size_t find_first_double(size_t column_ndx, double value) const;
    size_t find_first_string(size_t column_ndx, StringData value) const;
    size_t find_first_binary(size_t column_ndx, BinaryData value) const;

    // Aggregate functions. count_target is ignored by all <int
    // function> except Count. Hack because of bug in optional
    // arguments in clang and vs2010 (fixed in 2012)
    template<int function, typename T, typename R, class ColType>
    R aggregate(R (ColType::*aggregateMethod)(size_t, size_t, size_t, size_t*) const,
                size_t column_ndx, T count_target, size_t* return_ndx = nullptr) const;

    int64_t sum_int(size_t column_ndx) const;
    int64_t maximum_int(size_t column_ndx, size_t* return_ndx = nullptr) const;
    int64_t minimum_int(size_t column_ndx, size_t* return_ndx = nullptr) const;
    double average_int(size_t column_ndx, size_t* value_count = nullptr) const;
    size_t count_int(size_t column_ndx, int64_t target) const;

    double sum_float(size_t column_ndx) const;
    float maximum_float(size_t column_ndx, size_t* return_ndx = nullptr) const;
    float minimum_float(size_t column_ndx, size_t* return_ndx = nullptr) const;
    double average_float(size_t column_ndx, size_t* value_count = nullptr) const;
    size_t count_float(size_t column_ndx, float target) const;

    double sum_double(size_t column_ndx) const;
    double maximum_double(size_t column_ndx, size_t* return_ndx = nullptr) const;
    double minimum_double(size_t column_ndx, size_t* return_ndx = nullptr) const;
    double average_double(size_t column_ndx, size_t* value_count = nullptr) const;
    size_t count_double(size_t column_ndx, double target) const;

    OldDateTime maximum_olddatetime(size_t column_ndx, size_t* return_ndx = nullptr) const;
    OldDateTime minimum_olddatetime(size_t column_ndx, size_t* return_ndx = nullptr) const;

    Timestamp minimum_timestamp(size_t column_ndx, size_t* return_ndx = nullptr) const;
    Timestamp maximum_timestamp(size_t column_ndx, size_t* return_ndx = nullptr) const;
    size_t count_timestamp(size_t column_ndx, Timestamp target) const;

    void apply_same_order(TableViewBase& order);

    // Simple pivot aggregate method. Experimental! Please do not
    // document method publicly.
    void aggregate(size_t group_by_column, size_t aggr_column,
                   Table::AggrType op, Table& result) const;

    // Get row index in the source table this view is "looking" at.
    size_t get_source_ndx(size_t row_ndx) const noexcept;

    /// Search this view for the specified source table row (specified by its
    /// index in the source table). If found, the index of that row within this
    /// view is returned, otherwise `realm::not_found` is returned.
    size_t find_by_source_ndx(size_t source_ndx) const noexcept;

    // Conversion
    void to_json(std::ostream&) const;
    void to_string(std::ostream&, size_t limit = 500) const;
    void row_to_string(size_t row_ndx, std::ostream&) const;

    // Determine if the view is 'in sync' with the underlying table
    // as well as other views used to generate the view. Note that updates
    // through views maintains synchronization between view and table.
    // It doesnt by itself maintain other views as well. So if a view
    // is generated from another view (not a table), updates may cause
    // that view to be outdated, AND as the generated view depends upon
    // it, it too will become outdated.
    bool is_in_sync() const;

    // Tells if this TableView depends on a LinkList or row that has been deleted.
    bool depends_on_deleted_object() const;

    // Synchronize a view to match a table or tableview from which it
    // has been derived. Synchronization is achieved by rerunning the
    // query used to generate the view. If derived from another view, that
    // view will be synchronized as well.
    //
    // "live" or "reactive" views are implemented by calling sync_if_needed
    // before any of the other access-methods whenever the view may have become
    // outdated.
    //
    // This will make the TableView empty and in sync with the highest possible table version
    // if the TableView depends on an object (LinkView or row) that has been deleted.
    uint_fast64_t sync_if_needed() const;

    // Set this undetached TableView to be a distinct view, and sync immediately.
    void sync_distinct_view(size_t column_ndx);

    // Sort m_row_indexes according to one column
    void sort(size_t column, bool ascending = true);

    // Sort m_row_indexes according to multiple columns
    void sort(SortDescriptor order);

    // Remove rows that are duplicated with respect to the column set passed as argument.
    // distinct() will preserve the original order of the row pointers, also if the order is a result of sort()
    // If two rows are indentical (for the given set of distinct-columns), then the last row is removed.
    // You can call sync_if_needed() to update the distinct view, just like you can for a sorted view.
    // Each time you call distinct() it will first fetch the full original TableView contents and then apply
    // distinct() on that. So it distinct() does not filter the result of the previous distinct().
    void distinct(size_t column);
    void distinct(SortDescriptor columns);

    // Returns whether the rows are guaranteed to be in table order.
    // This is true only of unsorted TableViews created from either:
    // - Table::find_all()
    // - Query::find_all() when the query is not restricted to a view.
    bool is_in_table_order() const;

    virtual ~TableViewBase() noexcept;

    virtual std::unique_ptr<TableViewBase> clone() const = 0;

protected:
    // This TableView can be "born" from 5 different sources:
    // - LinkView
    // - Table::find_all()
    // - Query::find_all()
    // - Table::get_distinct_view()
    // - Table::get_backlink_view()
    // Return the version of the source it was created from.
    uint64_t outside_version() const;

    void do_sync();

    // Null if, and only if, the view is detached.
    mutable TableRef m_table;

    // The link column that this view contain backlinks for.
    const BacklinkColumn* m_linked_column = nullptr;
    // The target row that rows in this view link to.
    ConstRow m_linked_row;

    // If this TableView was created from a LinkView, then this reference points to it. Otherwise it's 0
    mutable ConstLinkViewRef m_linkview_source;

    // m_distinct_column_source != npos if this view was created from distinct values in a column of m_table.
    size_t m_distinct_column_source = npos;

    // If not empty, this TableView has had TableView::distinct() called and must
    // only contain unique rows with respect to that column set of the parent table
    SortDescriptor m_distinct_predicate;

    SortDescriptor m_sorting_predicate; // Stores sorting criterias (columns + ascending)


    // A valid query holds a reference to its table which must match our m_table.
    // hence we can use a query with a null table reference to indicate that the view
    // was NOT generated by a query, but follows a table directly.
    Query m_query;
    // parameters for findall, needed to rerun the query
    size_t m_start;
    size_t m_end;
    size_t m_limit;

    mutable util::Optional<uint_fast64_t> m_last_seen_version;

    size_t m_num_detached_refs = 0;
    /// Construct null view (no memory allocated).
    TableViewBase();

    /// Construct empty view, ready for addition of row indices.
    TableViewBase(Table* parent);
    TableViewBase(Table* parent, Query& query, size_t start, size_t end, size_t limit);
<<<<<<< HEAD
    TableViewBase(Table* parent, Table* linked_table, size_t column, BasicRowExpr<const Table> row);
=======
    TableViewBase(Table *parent, size_t column, BasicRowExpr<const Table> row);
>>>>>>> 607e084d

    /// Copy constructor.
    TableViewBase(const TableViewBase&);

    /// Move constructor.
    TableViewBase(TableViewBase&&) noexcept;

    TableViewBase& operator=(const TableViewBase&);
    TableViewBase& operator=(TableViewBase&&) noexcept;

    template<class R, class V>
    static R find_all_integer(V*, size_t, int64_t);

    template<class R, class V>
    static R find_all_float(V*, size_t, float);

    template<class R, class V>
    static R find_all_double(V*, size_t, double);

    template<class R, class V>
    static R find_all_string(V*, size_t, StringData);

    using HandoverPatch = TableViewHandoverPatch;

    // handover machinery entry points based on dynamic type. These methods:
    // a) forward their calls to the static type entry points.
    // b) new/delete patch data structures.
    virtual std::unique_ptr<TableViewBase> clone_for_handover(std::unique_ptr<HandoverPatch>& patch,
                                                              ConstSourcePayload mode) const = 0;

    virtual std::unique_ptr<TableViewBase> clone_for_handover(std::unique_ptr<HandoverPatch>& patch,
                                                              MutableSourcePayload mode) = 0;

    void apply_and_consume_patch(std::unique_ptr<HandoverPatch>& patch, Group& group)
    {
        apply_patch(*patch, group);
        patch.reset();
    }
    // handover machinery entry points based on static type
    void apply_patch(HandoverPatch& patch, Group& group);
    TableViewBase(const TableViewBase& source, HandoverPatch& patch,
                  ConstSourcePayload mode);
    TableViewBase(TableViewBase& source, HandoverPatch& patch,
                  MutableSourcePayload mode);

private:
    void detach() const noexcept; // may have to remove const
    size_t find_first_integer(size_t column_ndx, int64_t value) const;
    template<class oper>
    Timestamp minmax_timestamp(size_t column_ndx, size_t* return_ndx) const;

    friend class Table;
    friend class Query;
    friend class SharedGroup;
    template<class Tab, class View, class Impl>
    friend class BasicTableViewBase;

    // Called by table to adjust any row references:
    void adj_row_acc_insert_rows(size_t row_ndx, size_t num_rows) noexcept;
    void adj_row_acc_erase_row(size_t row_ndx) noexcept;
    void adj_row_acc_move_over(size_t from_row_ndx, size_t to_row_ndx) noexcept;
    void adj_row_acc_clear() noexcept;

    template<typename Tab>
    friend class BasicTableView;
};


inline void TableViewBase::detach() const noexcept // may have to remove const
{
    m_table = TableRef();
}


class ConstTableView;


enum class RemoveMode {
    ordered,
    unordered
};


/// A TableView gives read and write access to the parent table.
///
/// A 'const TableView' cannot be changed (e.g. sorted), nor can the
/// parent table be modified through it.
///
/// A TableView is both copyable and movable.
class TableView: public TableViewBase {
public:
    using TableViewBase::TableViewBase;

    TableView() = default;
    ~TableView() noexcept = default;

    // Rows
    typedef BasicRowExpr<Table> RowExpr;
    typedef BasicRowExpr<const Table> ConstRowExpr;
    RowExpr get(size_t row_ndx) noexcept;
    ConstRowExpr get(size_t row_ndx) const noexcept;
    RowExpr front() noexcept;
    ConstRowExpr front() const noexcept;
    RowExpr back() noexcept;
    ConstRowExpr back() const noexcept;
    RowExpr operator[](size_t row_ndx) noexcept;
    ConstRowExpr operator[](size_t row_ndx) const noexcept;

    // Setting values
    void set_int(size_t column_ndx, size_t row_ndx, int64_t value);
    void set_bool(size_t column_ndx, size_t row_ndx, bool value);
    void set_olddatetime(size_t column_ndx, size_t row_ndx, OldDateTime value);
    void set_timestamp(size_t column_ndx, size_t row_ndx, Timestamp value);
    template<class E>
    void set_enum(size_t column_ndx, size_t row_ndx, E value);
    void set_float(size_t column_ndx, size_t row_ndx, float value);
    void set_double(size_t column_ndx, size_t row_ndx, double value);
    void set_string(size_t column_ndx, size_t row_ndx, StringData value);
    void set_binary(size_t column_ndx, size_t row_ndx, BinaryData value);
    void set_mixed(size_t column_ndx, size_t row_ndx, Mixed value);
    void set_subtable(size_t column_ndx, size_t row_ndx, const Table* table);
    void set_link(size_t column_ndx, size_t row_ndx, size_t target_row_ndx);

    // Subtables
    TableRef      get_subtable(size_t column_ndx, size_t row_ndx);
    ConstTableRef get_subtable(size_t column_ndx, size_t row_ndx) const;
    void          clear_subtable(size_t column_ndx, size_t row_ndx);

    // Links
    TableRef get_link_target(size_t column_ndx) noexcept;
    ConstTableRef get_link_target(size_t column_ndx) const noexcept;
    void nullify_link(size_t column_ndx, size_t row_ndx);

    //@{
    /// \brief Remove the specified row (or rows) from the underlying table.
    ///
    /// remove() removes the specified row from the underlying table,
    /// remove_last() removes the last row in the table view from the underlying
    /// table, and clear removes all the rows in the table view from the
    /// underlying table.
    ///
    /// When rows are removed from the underlying table, they will by necessity
    /// also be removed from the table view.
    ///
    /// The order of the remaining rows in the the table view will be maintained
    /// regardless of the value passed for \a underlying_mode.
    ///
    /// \param row_ndx The index within this table view of the row to be
    /// removed.
    ///
    /// \param underlying_mode If set to RemoveMode::ordered (the default), the
    /// rows will be removed from the underlying table in a way that maintains
    /// the order of the remaining rows in the underlying table. If set to
    /// RemoveMode::unordered, the order of the remaining rows in the underlying
    /// table will not in general be maintaind, but the operation will generally
    /// be much faster. In any case, the order of remaining rows in the table
    /// view will not be affected.
    void remove(size_t row_ndx, RemoveMode underlying_mode = RemoveMode::ordered);
    void remove_last(RemoveMode underlying_mode = RemoveMode::ordered);
    void clear(RemoveMode underlying_mode = RemoveMode::ordered);
    //@}

    // Searching (Int and String)
    TableView       find_all_int(size_t column_ndx, int64_t value);
    ConstTableView  find_all_int(size_t column_ndx, int64_t value) const;
    TableView       find_all_bool(size_t column_ndx, bool value);
    ConstTableView  find_all_bool(size_t column_ndx, bool value) const;
    TableView       find_all_olddatetime(size_t column_ndx, OldDateTime value);
    ConstTableView  find_all_olddatetime(size_t column_ndx, OldDateTime value) const;
    TableView       find_all_float(size_t column_ndx, float value);
    ConstTableView  find_all_float(size_t column_ndx, float value) const;
    TableView       find_all_double(size_t column_ndx, double value);
    ConstTableView  find_all_double(size_t column_ndx, double value) const;
    TableView       find_all_string(size_t column_ndx, StringData value);
    ConstTableView  find_all_string(size_t column_ndx, StringData value) const;
    // FIXME: Need: TableView find_all_binary(size_t column_ndx, BinaryData value);
    // FIXME: Need: ConstTableView find_all_binary(size_t column_ndx, BinaryData value) const;

    Table& get_parent() noexcept;
    const Table& get_parent() const noexcept;

    std::unique_ptr<TableViewBase> clone() const override
    {
        return std::unique_ptr<TableViewBase>(new TableView(*this));
    }

    std::unique_ptr<TableViewBase>
    clone_for_handover(std::unique_ptr<HandoverPatch>& patch, ConstSourcePayload mode) const override
    {
        patch.reset(new HandoverPatch);
        std::unique_ptr<TableViewBase> retval(new TableView(*this, *patch, mode));
        return retval;
    }

    std::unique_ptr<TableViewBase>
    clone_for_handover(std::unique_ptr<HandoverPatch>& patch, MutableSourcePayload mode) override
    {
        patch.reset(new HandoverPatch);
        std::unique_ptr<TableViewBase> retval(new TableView(*this, *patch, mode));
        return retval;
    }

private:
    TableView(Table& parent);
    TableView(Table& parent, Query& query, size_t start, size_t end, size_t limit);

    TableView find_all_integer(size_t column_ndx, int64_t value);
    ConstTableView find_all_integer(size_t column_ndx, int64_t value) const;

    friend class ConstTableView;
    friend class Table;
    friend class Query;
    friend class TableViewBase;
    friend class LinkView;
    template<typename, typename, typename>
    friend class BasicTableViewBase;
};




/// A ConstTableView gives read access to the parent table, but no
/// write access. The view itself, though, can be changed, for
/// example, it can be sorted.
///
/// Note that methods are declared 'const' if, and only if they leave
/// the view unmodified, and this is irrespective of whether they
/// modify the parent table.
///
/// A ConstTableView has both copy and move semantics. See TableView
/// for more on this.
class ConstTableView: public TableViewBase {
public:
    using TableViewBase::TableViewBase;

    ConstTableView() = default;
    ~ConstTableView() noexcept = default;

    ConstTableView(const TableView&);
    ConstTableView(TableView&&);
    ConstTableView& operator=(const TableView&);
    ConstTableView& operator=(TableView&&);

    // Rows
    typedef BasicRowExpr<const Table> ConstRowExpr;
    ConstRowExpr get(size_t row_ndx) const noexcept;
    ConstRowExpr front() const noexcept;
    ConstRowExpr back() const noexcept;
    ConstRowExpr operator[](size_t row_ndx) const noexcept;

    // Subtables
    ConstTableRef get_subtable(size_t column_ndx, size_t row_ndx) const;

    // Links
    ConstTableRef get_link_target(size_t column_ndx) const noexcept;

    // Searching (Int and String)
    ConstTableView find_all_int(size_t column_ndx, int64_t value) const;
    ConstTableView find_all_bool(size_t column_ndx, bool value) const;
    ConstTableView find_all_olddatetime(size_t column_ndx, OldDateTime value) const;
    ConstTableView find_all_float(size_t column_ndx, float value) const;
    ConstTableView find_all_double(size_t column_ndx, double value) const;
    ConstTableView find_all_string(size_t column_ndx, StringData value) const;

    const Table& get_parent() const noexcept;

    std::unique_ptr<TableViewBase> clone() const override
    {
        return std::unique_ptr<TableViewBase>(new ConstTableView(*this));
    }

    std::unique_ptr<TableViewBase>
    clone_for_handover(std::unique_ptr<HandoverPatch>& patch, ConstSourcePayload mode) const override
    {
        patch.reset(new HandoverPatch);
        std::unique_ptr<TableViewBase> retval(new ConstTableView(*this, *patch, mode));
        return retval;
    }

    std::unique_ptr<TableViewBase>
    clone_for_handover(std::unique_ptr<HandoverPatch>& patch, MutableSourcePayload mode) override
    {
        patch.reset(new HandoverPatch);
        std::unique_ptr<TableViewBase> retval(new ConstTableView(*this, *patch, mode));
        return retval;
    }

private:
    ConstTableView(const Table& parent);

    ConstTableView find_all_integer(size_t column_ndx, int64_t value) const;

    friend class TableView;
    friend class Table;
    friend class Query;
    friend class TableViewBase;
};


// ================================================================================================
// TableViewBase Implementation:

inline const Query& TableViewBase::get_query() const noexcept
{
    return m_query;
}

inline bool TableViewBase::is_empty() const noexcept
{
    return m_row_indexes.is_empty();
}

inline bool TableViewBase::is_attached() const noexcept
{
    return bool(m_table);
}

inline bool TableViewBase::is_row_attached(size_t row_ndx) const noexcept
{
    return m_row_indexes.get(row_ndx) != detached_ref;
}

inline size_t TableViewBase::size() const noexcept
{
    return m_row_indexes.size();
}

inline size_t TableViewBase::num_attached_rows() const noexcept
{
    return m_row_indexes.size() - m_num_detached_refs;
}

inline size_t TableViewBase::get_source_ndx(size_t row_ndx) const noexcept
{
    return to_size_t(m_row_indexes.get(row_ndx));
}

inline size_t TableViewBase::find_by_source_ndx(size_t source_ndx) const noexcept
{
    REALM_ASSERT(source_ndx < m_table->size());
    return m_row_indexes.find_first(source_ndx);
}

inline TableViewBase::TableViewBase():
    RowIndexes(IntegerColumn::unattached_root_tag(), Allocator::get_default()) // Throws
{
    ref_type ref = IntegerColumn::create(m_row_indexes.get_alloc()); // Throws
    m_row_indexes.get_root_array()->init_from_ref(ref);
}

inline TableViewBase::TableViewBase(Table* parent):
    RowIndexes(IntegerColumn::unattached_root_tag(), Allocator::get_default()),
    m_table(parent->get_table_ref()), // Throws
    m_last_seen_version(m_table ? util::make_optional(m_table->m_version) : util::none)
{
    // FIXME: This code is unreasonably complicated because it uses `IntegerColumn` as
    // a free-standing container, and beause `IntegerColumn` does not conform to the
    // RAII idiom (nor should it).
    Allocator& alloc = m_row_indexes.get_alloc();
    _impl::DeepArrayRefDestroyGuard ref_guard(alloc);
    ref_guard.reset(IntegerColumn::create(alloc)); // Throws
    parent->register_view(this); // Throws
    m_row_indexes.get_root_array()->init_from_ref(ref_guard.release());
}

inline TableViewBase::TableViewBase(Table* parent, Query& query, size_t start, size_t end, size_t limit):
    RowIndexes(IntegerColumn::unattached_root_tag(), Allocator::get_default()), // Throws
    m_table(parent->get_table_ref()),
    m_query(query),
    m_start(start),
    m_end(end),
    m_limit(limit),
    m_last_seen_version(outside_version())
{
    // FIXME: This code is unreasonably complicated because it uses `IntegerColumn` as
    // a free-standing container, and beause `IntegerColumn` does not conform to the
    // RAII idiom (nor should it).
    Allocator& alloc = m_row_indexes.get_alloc();
    _impl::DeepArrayRefDestroyGuard ref_guard(alloc);
    ref_guard.reset(IntegerColumn::create(alloc)); // Throws
    parent->register_view(this); // Throws
    m_row_indexes.get_root_array()->init_from_ref(ref_guard.release());
}

<<<<<<< HEAD
inline TableViewBase::TableViewBase(Table* parent, Table* linked_table, size_t column, BasicRowExpr<const Table> row):
=======
inline TableViewBase::TableViewBase(Table *parent, size_t column, BasicRowExpr<const Table> row):
>>>>>>> 607e084d
    RowIndexes(IntegerColumn::unattached_root_tag(), Allocator::get_default()),
    m_table(parent->get_table_ref()), // Throws
    m_linked_column(&parent->get_column_link_base(column).get_backlink_column()),
    m_linked_row(row),
    m_last_seen_version(m_table ? util::make_optional(m_table->m_version) : util::none)
{
    // FIXME: This code is unreasonably complicated because it uses `IntegerColumn` as
    // a free-standing container, and beause `IntegerColumn` does not conform to the
    // RAII idiom (nor should it).
    Allocator& alloc = m_row_indexes.get_alloc();
    _impl::DeepArrayRefDestroyGuard ref_guard(alloc);
    ref_guard.reset(IntegerColumn::create(alloc)); // Throws
    parent->register_view(this); // Throws
    m_row_indexes.get_root_array()->init_from_ref(ref_guard.release());
}

inline TableViewBase::TableViewBase(const TableViewBase& tv):
    RowIndexes(IntegerColumn::unattached_root_tag(), Allocator::get_default()),
    m_table(tv.m_table),
    m_linked_column(tv.m_linked_column),
    m_linked_row(tv.m_linked_row),
    m_linkview_source(tv.m_linkview_source),
    m_distinct_column_source(tv.m_distinct_column_source),
    m_distinct_predicate(std::move(tv.m_distinct_predicate)),
    m_sorting_predicate(std::move(tv.m_sorting_predicate)),
    m_query(tv.m_query),
    m_start(tv.m_start),
    m_end(tv.m_end),
    m_limit(tv.m_limit),
    m_last_seen_version(tv.m_last_seen_version),
    m_num_detached_refs(tv.m_num_detached_refs)
{
    // FIXME: This code is unreasonably complicated because it uses `IntegerColumn` as
    // a free-standing container, and beause `IntegerColumn` does not conform to the
    // RAII idiom (nor should it).
    Allocator& alloc = m_row_indexes.get_alloc();
    MemRef mem = tv.m_row_indexes.get_root_array()->clone_deep(alloc); // Throws
    _impl::DeepArrayRefDestroyGuard ref_guard(mem.get_ref(), alloc);
    if (m_table)
        m_table->register_view(this); // Throws
    m_row_indexes.get_root_array()->init_from_mem(mem);
    ref_guard.release();
}

inline TableViewBase::TableViewBase(TableViewBase&& tv) noexcept:
    RowIndexes(std::move(tv.m_row_indexes)),
    m_table(std::move(tv.m_table)),
    m_linked_column(tv.m_linked_column),
    m_linked_row(tv.m_linked_row),
    m_linkview_source(std::move(tv.m_linkview_source)),
    m_distinct_column_source(tv.m_distinct_column_source),
    m_distinct_predicate(std::move(tv.m_distinct_predicate)),
    m_sorting_predicate(std::move(tv.m_sorting_predicate)),
    m_query(std::move(tv.m_query)),
    m_start(tv.m_start),
    m_end(tv.m_end),
    m_limit(tv.m_limit),
    // if we are created from a table view which is outdated, take care to use the outdated
    // version number so that we can later trigger a sync if needed.
    m_last_seen_version(tv.m_last_seen_version),
    m_num_detached_refs(tv.m_num_detached_refs)
{
    if (m_table)
        m_table->move_registered_view(&tv, this);
}

inline TableViewBase::~TableViewBase() noexcept
{
    if (m_table) {
        m_table->unregister_view(this);
        m_table = TableRef();
    }
    m_row_indexes.destroy(); // Shallow
}

inline TableViewBase& TableViewBase::operator=(TableViewBase&& tv) noexcept
{
    if (m_table)
        m_table->unregister_view(this);
    m_table = std::move(tv.m_table);
    if (m_table)
        m_table->move_registered_view(&tv, this);

    m_row_indexes.move_assign(tv.m_row_indexes);
    m_query = std::move(tv.m_query);
    m_num_detached_refs = tv.m_num_detached_refs;
    m_last_seen_version = tv.m_last_seen_version;
    m_start = tv.m_start;
    m_end = tv.m_end;
    m_limit = tv.m_limit;
    m_linked_column = tv.m_linked_column;
    m_linked_row = tv.m_linked_row;
    m_linkview_source = std::move(tv.m_linkview_source);
    m_distinct_predicate = std::move(tv.m_distinct_predicate);
    m_distinct_column_source = tv.m_distinct_column_source;
    m_sorting_predicate = std::move(tv.m_sorting_predicate);

    return *this;
}

inline TableViewBase& TableViewBase::operator=(const TableViewBase& tv)
{
    if (this == &tv)
        return *this;

    if (m_table != tv.m_table) {
        if (m_table)
            m_table->unregister_view(this);
        m_table = tv.m_table;
        if (m_table)
            m_table->register_view(this);
    }

    Allocator& alloc = m_row_indexes.get_alloc();
    MemRef mem = tv.m_row_indexes.get_root_array()->clone_deep(alloc); // Throws
    _impl::DeepArrayRefDestroyGuard ref_guard(mem.get_ref(), alloc);
    m_row_indexes.destroy();
    m_row_indexes.get_root_array()->init_from_mem(mem);
    ref_guard.release();

    m_query = tv.m_query;
    m_num_detached_refs = tv.m_num_detached_refs;
    m_last_seen_version = tv.m_last_seen_version;
    m_start = tv.m_start;
    m_end = tv.m_end;
    m_limit = tv.m_limit;
    m_linked_column = tv.m_linked_column;
    m_linked_row = tv.m_linked_row;
    m_linkview_source = tv.m_linkview_source;
    m_distinct_predicate = tv.m_distinct_predicate;
    m_distinct_column_source = tv.m_distinct_column_source;
    m_sorting_predicate = tv.m_sorting_predicate;

    return *this;
}

#define REALM_ASSERT_COLUMN(column_ndx)                                   \
    REALM_ASSERT(m_table);                                                \
    REALM_ASSERT(column_ndx < m_table->get_column_count())

#define REALM_ASSERT_ROW(row_ndx)                                         \
    REALM_ASSERT(m_table);                                                \
    REALM_ASSERT(row_ndx < m_row_indexes.size())

#define REALM_ASSERT_COLUMN_AND_TYPE(column_ndx, column_type)             \
    REALM_ASSERT_COLUMN(column_ndx);                                      \
    REALM_DIAG_PUSH();                                                    \
    REALM_DIAG_IGNORE_TAUTOLOGICAL_COMPARE();                             \
    REALM_ASSERT(m_table->get_column_type(column_ndx) == column_type ||   \
                  (m_table->get_column_type(column_ndx) == type_OldDateTime && column_type == type_Int)); \
    REALM_DIAG_POP()

#define REALM_ASSERT_INDEX(column_ndx, row_ndx)                           \
    REALM_ASSERT_COLUMN(column_ndx);                                       \
    REALM_ASSERT(row_ndx < m_row_indexes.size())

#define REALM_ASSERT_INDEX_AND_TYPE(column_ndx, row_ndx, column_type)     \
    REALM_ASSERT_COLUMN_AND_TYPE(column_ndx, column_type);                 \
    REALM_ASSERT(row_ndx < m_row_indexes.size())

#define REALM_ASSERT_INDEX_AND_TYPE_TABLE_OR_MIXED(column_ndx, row_ndx)   \
    REALM_ASSERT_COLUMN(column_ndx);                                      \
    REALM_DIAG_PUSH();                                                    \
    REALM_DIAG_IGNORE_TAUTOLOGICAL_COMPARE();                             \
    REALM_ASSERT(m_table->get_column_type(column_ndx) == type_Table ||    \
                   (m_table->get_column_type(column_ndx) == type_Mixed)); \
    REALM_DIAG_POP();                                                     \
    REALM_ASSERT(row_ndx < m_row_indexes.size())

// Column information

inline const ColumnBase& TableViewBase::get_column_base(size_t index) const
{
    return m_table->get_column_base(index);
}

inline size_t TableViewBase::get_column_count() const noexcept
{
    REALM_ASSERT(m_table);
    return m_table->get_column_count();
}

inline StringData TableViewBase::get_column_name(size_t column_ndx) const noexcept
{
    REALM_ASSERT(m_table);
    return m_table->get_column_name(column_ndx);
}

inline size_t TableViewBase::get_column_index(StringData name) const
{
    REALM_ASSERT(m_table);
    return m_table->get_column_index(name);
}

inline DataType TableViewBase::get_column_type(size_t column_ndx) const noexcept
{
    REALM_ASSERT(m_table);
    return m_table->get_column_type(column_ndx);
}


// Getters


inline int64_t TableViewBase::get_int(size_t column_ndx, size_t row_ndx) const noexcept
{
    REALM_ASSERT_INDEX(column_ndx, row_ndx);

    const int64_t real_ndx = m_row_indexes.get(row_ndx);
    REALM_ASSERT(real_ndx != detached_ref);
    return m_table->get_int(column_ndx, to_size_t(real_ndx));
}

inline bool TableViewBase::get_bool(size_t column_ndx, size_t row_ndx) const noexcept
{
    REALM_ASSERT_INDEX_AND_TYPE(column_ndx, row_ndx, type_Bool);

    const int64_t real_ndx = m_row_indexes.get(row_ndx);
    REALM_ASSERT(real_ndx != detached_ref);
    return m_table->get_bool(column_ndx, to_size_t(real_ndx));
}

inline OldDateTime TableViewBase::get_olddatetime(size_t column_ndx, size_t row_ndx) const noexcept
{
    REALM_ASSERT_INDEX_AND_TYPE(column_ndx, row_ndx, type_OldDateTime);

    const int64_t real_ndx = m_row_indexes.get(row_ndx);
    REALM_ASSERT(real_ndx != detached_ref);
    return m_table->get_olddatetime(column_ndx, to_size_t(real_ndx));
}

inline Timestamp TableViewBase::get_timestamp(size_t column_ndx, size_t row_ndx) const noexcept
{
    REALM_ASSERT_INDEX_AND_TYPE(column_ndx, row_ndx, type_Timestamp);

    const int64_t real_ndx = m_row_indexes.get(row_ndx);
    REALM_ASSERT(real_ndx != detached_ref);
    return m_table->get_timestamp(column_ndx, to_size_t(real_ndx));
}

inline float TableViewBase::get_float(size_t column_ndx, size_t row_ndx) const noexcept
{
    REALM_ASSERT_INDEX_AND_TYPE(column_ndx, row_ndx, type_Float);

    const int64_t real_ndx = m_row_indexes.get(row_ndx);
    REALM_ASSERT(real_ndx != detached_ref);
    return m_table->get_float(column_ndx, to_size_t(real_ndx));
}

inline double TableViewBase::get_double(size_t column_ndx, size_t row_ndx) const noexcept
{
    REALM_ASSERT_INDEX_AND_TYPE(column_ndx, row_ndx, type_Double);

    const int64_t real_ndx = m_row_indexes.get(row_ndx);
    REALM_ASSERT(real_ndx != detached_ref);
    return m_table->get_double(column_ndx, to_size_t(real_ndx));
}

inline StringData TableViewBase::get_string(size_t column_ndx, size_t row_ndx) const noexcept
{
    REALM_ASSERT_INDEX_AND_TYPE(column_ndx, row_ndx, type_String);

    const int64_t real_ndx = m_row_indexes.get(row_ndx);
    REALM_ASSERT(real_ndx != detached_ref);
    return m_table->get_string(column_ndx, to_size_t(real_ndx));
}

inline BinaryData TableViewBase::get_binary(size_t column_ndx, size_t row_ndx) const noexcept
{
    REALM_ASSERT_INDEX_AND_TYPE(column_ndx, row_ndx, type_Binary);

    const int64_t real_ndx = m_row_indexes.get(row_ndx);
    REALM_ASSERT(real_ndx != detached_ref);
    return m_table->get_binary(column_ndx, to_size_t(real_ndx));
}

inline Mixed TableViewBase::get_mixed(size_t column_ndx, size_t row_ndx) const noexcept
{
    REALM_ASSERT_INDEX_AND_TYPE(column_ndx, row_ndx, type_Mixed);

    const int64_t real_ndx = m_row_indexes.get(row_ndx);
    REALM_ASSERT(real_ndx != detached_ref);
    return m_table->get_mixed(column_ndx, to_size_t(real_ndx));
}

inline DataType TableViewBase::get_mixed_type(size_t column_ndx, size_t row_ndx) const noexcept
{
    REALM_ASSERT_INDEX_AND_TYPE(column_ndx, row_ndx, type_Mixed);

    const int64_t real_ndx = m_row_indexes.get(row_ndx);
    REALM_ASSERT(real_ndx != detached_ref);
    return m_table->get_mixed_type(column_ndx, to_size_t(real_ndx));
}

inline size_t TableViewBase::get_subtable_size(size_t column_ndx, size_t row_ndx) const noexcept
{
    REALM_ASSERT_INDEX_AND_TYPE_TABLE_OR_MIXED(column_ndx, row_ndx);

    const int64_t real_ndx = m_row_indexes.get(row_ndx);
    REALM_ASSERT(real_ndx != detached_ref);
    return m_table->get_subtable_size(column_ndx, to_size_t(real_ndx));
}

inline size_t TableViewBase::get_link(size_t column_ndx, size_t row_ndx) const noexcept
{
    REALM_ASSERT_INDEX_AND_TYPE(column_ndx, row_ndx, type_Link);

    const int64_t real_ndx = m_row_indexes.get(row_ndx);
    REALM_ASSERT(real_ndx != detached_ref);
    return m_table->get_link(column_ndx, to_size_t(real_ndx));
}

inline TableRef TableView::get_link_target(size_t column_ndx) noexcept
{
    return m_table->get_link_target(column_ndx);
}

inline ConstTableRef TableView::get_link_target(size_t column_ndx) const noexcept
{
    return m_table->get_link_target(column_ndx);
}

inline ConstTableRef ConstTableView::get_link_target(size_t column_ndx) const noexcept
{
    return m_table->get_link_target(column_ndx);
}

inline bool TableViewBase::is_null_link(size_t column_ndx, size_t row_ndx) const noexcept
{
    REALM_ASSERT_INDEX_AND_TYPE(column_ndx, row_ndx, type_Link);

    const int64_t real_ndx = m_row_indexes.get(row_ndx);
    REALM_ASSERT(real_ndx != detached_ref);
    return m_table->is_null_link(column_ndx, to_size_t(real_ndx));
}


// Searching


inline size_t TableViewBase::find_first_int(size_t column_ndx, int64_t value) const
{
    REALM_ASSERT_COLUMN_AND_TYPE(column_ndx, type_Int);
    return find_first_integer(column_ndx, value);
}

inline size_t TableViewBase::find_first_bool(size_t column_ndx, bool value) const
{
    REALM_ASSERT_COLUMN_AND_TYPE(column_ndx, type_Bool);
    return find_first_integer(column_ndx, value ? 1 : 0);
}

inline size_t TableViewBase::find_first_olddatetime(size_t column_ndx, OldDateTime value) const
{
    REALM_ASSERT_COLUMN_AND_TYPE(column_ndx, type_OldDateTime);
    return find_first_integer(column_ndx, int64_t(value.get_olddatetime()));
}


template<class R, class V>
R TableViewBase::find_all_integer(V* view, size_t column_ndx, int64_t value)
{
    typedef typename std::remove_const<V>::type TNonConst;
    return view->m_table->where(const_cast<TNonConst*>(view)).equal(column_ndx, value).find_all();
}

template<class R, class V>
R TableViewBase::find_all_float(V* view, size_t column_ndx, float value)
{
    typedef typename std::remove_const<V>::type TNonConst;
    return view->m_table->where(const_cast<TNonConst*>(view)).equal(column_ndx, value).find_all();
}

template<class R, class V>
R TableViewBase::find_all_double(V* view, size_t column_ndx, double value)
{
    typedef typename std::remove_const<V>::type TNonConst;
    return view->m_table->where(const_cast<TNonConst*>(view)).equal(column_ndx, value).find_all();
}

template<class R, class V>
R TableViewBase::find_all_string(V* view, size_t column_ndx, StringData value)
{
    typedef typename std::remove_const<V>::type TNonConst;
    return view->m_table->where(const_cast<TNonConst*>(view)).equal(column_ndx, value).find_all();
}


//-------------------------- TableView, ConstTableView implementation:

inline ConstTableView::ConstTableView(const TableView& tv):
    TableViewBase(tv)
{
}

inline ConstTableView::ConstTableView(TableView&& tv):
    TableViewBase(std::move(tv))
{
}

inline void TableView::remove_last(RemoveMode underlying_mode)
{
    if (!is_empty())
        remove(size() - 1, underlying_mode);
}

inline Table& TableView::get_parent() noexcept
{
    return *m_table;
}

inline const Table& TableView::get_parent() const noexcept
{
    return *m_table;
}

inline const Table& ConstTableView::get_parent() const noexcept
{
    return *m_table;
}

inline TableView::TableView(Table& parent):
    TableViewBase(&parent)
{
}

inline TableView::TableView(Table& parent, Query& query, size_t start, size_t end, size_t limit):
    TableViewBase(&parent, query, start, end, limit)
{
}

inline ConstTableView::ConstTableView(const Table& parent):
    TableViewBase(const_cast<Table*>(&parent))
{
}

inline ConstTableView& ConstTableView::operator=(const TableView& tv)
{
    TableViewBase::operator=(tv);
    return *this;
}

inline ConstTableView& ConstTableView::operator=(TableView&& tv)
{
    TableViewBase::operator=(std::move(tv));
    return *this;
}


// - string
inline TableView TableView::find_all_string(size_t column_ndx, StringData value)
{
    return TableViewBase::find_all_string<TableView>(this, column_ndx, value);
}

inline ConstTableView TableView::find_all_string(size_t column_ndx, StringData value) const
{
    return TableViewBase::find_all_string<ConstTableView>(this, column_ndx, value);
}

inline ConstTableView ConstTableView::find_all_string(size_t column_ndx, StringData value) const
{
    return TableViewBase::find_all_string<ConstTableView>(this, column_ndx, value);
}

// - float
inline TableView TableView::find_all_float(size_t column_ndx, float value)
{
    return TableViewBase::find_all_float<TableView>(this, column_ndx, value);
}

inline ConstTableView TableView::find_all_float(size_t column_ndx, float value) const
{
    return TableViewBase::find_all_float<ConstTableView>(this, column_ndx, value);
}

inline ConstTableView ConstTableView::find_all_float(size_t column_ndx, float value) const
{
    return TableViewBase::find_all_float<ConstTableView>(this, column_ndx, value);
}


// - double
inline TableView TableView::find_all_double(size_t column_ndx, double value)
{
    return TableViewBase::find_all_double<TableView>(this, column_ndx, value);
}

inline ConstTableView TableView::find_all_double(size_t column_ndx, double value) const
{
    return TableViewBase::find_all_double<ConstTableView>(this, column_ndx, value);
}

inline ConstTableView ConstTableView::find_all_double(size_t column_ndx, double value) const
{
    return TableViewBase::find_all_double<ConstTableView>(this, column_ndx, value);
}



// -- 3 variants of the 3 find_all_{int, bool, date} all based on integer

inline TableView TableView::find_all_integer(size_t column_ndx, int64_t value)
{
    return TableViewBase::find_all_integer<TableView>(this, column_ndx, value);
}

inline ConstTableView TableView::find_all_integer(size_t column_ndx, int64_t value) const
{
    return TableViewBase::find_all_integer<ConstTableView>(this, column_ndx, value);
}

inline ConstTableView ConstTableView::find_all_integer(size_t column_ndx, int64_t value) const
{
    return TableViewBase::find_all_integer<ConstTableView>(this, column_ndx, value);
}


inline TableView TableView::find_all_int(size_t column_ndx, int64_t value)
{
    REALM_ASSERT_COLUMN_AND_TYPE(column_ndx, type_Int);
    return find_all_integer(column_ndx, value);
}

inline TableView TableView::find_all_bool(size_t column_ndx, bool value)
{
    REALM_ASSERT_COLUMN_AND_TYPE(column_ndx, type_Bool);
    return find_all_integer(column_ndx, value ? 1 : 0);
}

inline TableView TableView::find_all_olddatetime(size_t column_ndx, OldDateTime value)
{
    REALM_ASSERT_COLUMN_AND_TYPE(column_ndx, type_OldDateTime);
    return find_all_integer(column_ndx, int64_t(value.get_olddatetime()));
}


inline ConstTableView TableView::find_all_int(size_t column_ndx, int64_t value) const
{
    REALM_ASSERT_COLUMN_AND_TYPE(column_ndx, type_Int);
    return find_all_integer(column_ndx, value);
}

inline ConstTableView TableView::find_all_bool(size_t column_ndx, bool value) const
{
    REALM_ASSERT_COLUMN_AND_TYPE(column_ndx, type_Bool);
    return find_all_integer(column_ndx, value ? 1 : 0);
}

inline ConstTableView TableView::find_all_olddatetime(size_t column_ndx, OldDateTime value) const
{
    REALM_ASSERT_COLUMN_AND_TYPE(column_ndx, type_OldDateTime);
    return find_all_integer(column_ndx, int64_t(value.get_olddatetime()));
}


inline ConstTableView ConstTableView::find_all_int(size_t column_ndx, int64_t value) const
{
    REALM_ASSERT_COLUMN_AND_TYPE(column_ndx, type_Int);
    return find_all_integer(column_ndx, value);
}

inline ConstTableView ConstTableView::find_all_bool(size_t column_ndx, bool value) const
{
    REALM_ASSERT_COLUMN_AND_TYPE(column_ndx, type_Bool);
    return find_all_integer(column_ndx, value ? 1 : 0);
}

inline ConstTableView ConstTableView::find_all_olddatetime(size_t column_ndx, OldDateTime value) const
{
    REALM_ASSERT_COLUMN_AND_TYPE(column_ndx, type_OldDateTime);
    return find_all_integer(column_ndx, int64_t(value.get_olddatetime()));
}


// Rows


inline TableView::RowExpr TableView::get(size_t row_ndx) noexcept
{
    REALM_ASSERT_ROW(row_ndx);
    const int64_t real_ndx = m_row_indexes.get(row_ndx);
    REALM_ASSERT(real_ndx != detached_ref);
    return m_table->get(to_size_t(real_ndx));
}

inline TableView::ConstRowExpr TableView::get(size_t row_ndx) const noexcept
{
    REALM_ASSERT_ROW(row_ndx);
    const int64_t real_ndx = m_row_indexes.get(row_ndx);
    REALM_ASSERT(real_ndx != detached_ref);
    return m_table->get(to_size_t(real_ndx));
}

inline ConstTableView::ConstRowExpr ConstTableView::get(size_t row_ndx) const noexcept
{
    REALM_ASSERT_ROW(row_ndx);
    const int64_t real_ndx = m_row_indexes.get(row_ndx);
    REALM_ASSERT(real_ndx != detached_ref);
    return m_table->get(to_size_t(real_ndx));
}

inline TableView::RowExpr TableView::front() noexcept
{
    return get(0);
}

inline TableView::ConstRowExpr TableView::front() const noexcept
{
    return get(0);
}

inline ConstTableView::ConstRowExpr ConstTableView::front() const noexcept
{
    return get(0);
}

inline TableView::RowExpr TableView::back() noexcept
{
    size_t last_row_ndx = size() - 1;
    return get(last_row_ndx);
}

inline TableView::ConstRowExpr TableView::back() const noexcept
{
    size_t last_row_ndx = size() - 1;
    return get(last_row_ndx);
}

inline ConstTableView::ConstRowExpr ConstTableView::back() const noexcept
{
    size_t last_row_ndx = size() - 1;
    return get(last_row_ndx);
}

inline TableView::RowExpr TableView::operator[](size_t row_ndx) noexcept
{
    return get(row_ndx);
}

inline TableView::ConstRowExpr TableView::operator[](size_t row_ndx) const noexcept
{
    return get(row_ndx);
}

inline ConstTableView::ConstRowExpr
ConstTableView::operator[](size_t row_ndx) const noexcept
{
    return get(row_ndx);
}


// Subtables


inline TableRef TableView::get_subtable(size_t column_ndx, size_t row_ndx)
{
    REALM_ASSERT_INDEX_AND_TYPE_TABLE_OR_MIXED(column_ndx, row_ndx);

    const int64_t real_ndx = m_row_indexes.get(row_ndx);
    REALM_ASSERT(real_ndx != detached_ref);
    return m_table->get_subtable(column_ndx, to_size_t(real_ndx));
}

inline ConstTableRef TableView::get_subtable(size_t column_ndx, size_t row_ndx) const
{
    REALM_ASSERT_INDEX_AND_TYPE_TABLE_OR_MIXED(column_ndx, row_ndx);

    const int64_t real_ndx = m_row_indexes.get(row_ndx);
    REALM_ASSERT(real_ndx != detached_ref);
    return m_table->get_subtable(column_ndx, to_size_t(real_ndx));
}

inline ConstTableRef ConstTableView::get_subtable(size_t column_ndx, size_t row_ndx) const
{
    REALM_ASSERT_INDEX_AND_TYPE_TABLE_OR_MIXED(column_ndx, row_ndx);

    const int64_t real_ndx = m_row_indexes.get(row_ndx);
    REALM_ASSERT(real_ndx != detached_ref);
    return m_table->get_subtable(column_ndx, to_size_t(real_ndx));
}

inline void TableView::clear_subtable(size_t column_ndx, size_t row_ndx)
{
    REALM_ASSERT_INDEX_AND_TYPE_TABLE_OR_MIXED(column_ndx, row_ndx);

    const int64_t real_ndx = m_row_indexes.get(row_ndx);
    REALM_ASSERT(real_ndx != detached_ref);
    return m_table->clear_subtable(column_ndx, to_size_t(real_ndx));
}


// Setters


inline void TableView::set_int(size_t column_ndx, size_t row_ndx, int64_t value)
{
    REALM_ASSERT_INDEX_AND_TYPE(column_ndx, row_ndx, type_Int);

    const int64_t real_ndx = m_row_indexes.get(row_ndx);
    REALM_ASSERT(real_ndx != detached_ref);
    m_table->set_int(column_ndx, to_size_t(real_ndx), value);
}

inline void TableView::set_bool(size_t column_ndx, size_t row_ndx, bool value)
{
    REALM_ASSERT_INDEX_AND_TYPE(column_ndx, row_ndx, type_Bool);

    const int64_t real_ndx = m_row_indexes.get(row_ndx);
    REALM_ASSERT(real_ndx != detached_ref);
    m_table->set_bool(column_ndx, to_size_t(real_ndx), value);
}

inline void TableView::set_olddatetime(size_t column_ndx, size_t row_ndx, OldDateTime value)
{
    REALM_ASSERT_INDEX_AND_TYPE(column_ndx, row_ndx, type_OldDateTime);

    const int64_t real_ndx = m_row_indexes.get(row_ndx);
    REALM_ASSERT(real_ndx != detached_ref);
    m_table->set_olddatetime(column_ndx, to_size_t(real_ndx), value);
}

inline void TableView::set_timestamp(size_t column_ndx, size_t row_ndx, Timestamp value)
{
    REALM_ASSERT_INDEX_AND_TYPE(column_ndx, row_ndx, type_Timestamp);

    const int64_t real_ndx = m_row_indexes.get(row_ndx);
    REALM_ASSERT(real_ndx != detached_ref);
    m_table->set_timestamp(column_ndx, to_size_t(real_ndx), value);
}

inline void TableView::set_float(size_t column_ndx, size_t row_ndx, float value)
{
    REALM_ASSERT_INDEX_AND_TYPE(column_ndx, row_ndx, type_Float);

    const int64_t real_ndx = m_row_indexes.get(row_ndx);
    REALM_ASSERT(real_ndx != detached_ref);
    m_table->set_float(column_ndx, to_size_t(real_ndx), value);
}

inline void TableView::set_double(size_t column_ndx, size_t row_ndx, double value)
{
    REALM_ASSERT_INDEX_AND_TYPE(column_ndx, row_ndx, type_Double);

    const int64_t real_ndx = m_row_indexes.get(row_ndx);
    REALM_ASSERT(real_ndx != detached_ref);
    m_table->set_double(column_ndx, to_size_t(real_ndx), value);
}

template<class E>
inline void TableView::set_enum(size_t column_ndx, size_t row_ndx, E value)
{
    const int64_t real_ndx = m_row_indexes.get(row_ndx);
    REALM_ASSERT(real_ndx != detached_ref);
    m_table->set_int(column_ndx, real_ndx, value);
}

inline void TableView::set_string(size_t column_ndx, size_t row_ndx, StringData value)
{
    REALM_ASSERT_INDEX_AND_TYPE(column_ndx, row_ndx, type_String);

    const int64_t real_ndx = m_row_indexes.get(row_ndx);
    REALM_ASSERT(real_ndx != detached_ref);
    m_table->set_string(column_ndx, to_size_t(real_ndx), value);
}

inline void TableView::set_binary(size_t column_ndx, size_t row_ndx, BinaryData value)
{
    REALM_ASSERT_INDEX_AND_TYPE(column_ndx, row_ndx, type_Binary);

    const int64_t real_ndx = m_row_indexes.get(row_ndx);
    REALM_ASSERT(real_ndx != detached_ref);
    m_table->set_binary(column_ndx, to_size_t(real_ndx), value);
}

inline void TableView::set_mixed(size_t column_ndx, size_t row_ndx, Mixed value)
{
    REALM_ASSERT_INDEX_AND_TYPE(column_ndx, row_ndx, type_Mixed);

    const int64_t real_ndx = m_row_indexes.get(row_ndx);
    REALM_ASSERT(real_ndx != detached_ref);
    m_table->set_mixed(column_ndx, to_size_t(real_ndx), value);
}

inline void TableView::set_subtable(size_t column_ndx, size_t row_ndx, const Table* value)
{
    REALM_ASSERT_INDEX_AND_TYPE_TABLE_OR_MIXED(column_ndx, row_ndx);
    const int64_t real_ndx = m_row_indexes.get(row_ndx);
    REALM_ASSERT(real_ndx != detached_ref);
    m_table->set_subtable(column_ndx, to_size_t(real_ndx), value);
}

inline void TableView::set_link(size_t column_ndx, size_t row_ndx, size_t target_row_ndx)
{
    REALM_ASSERT_INDEX_AND_TYPE(column_ndx, row_ndx, type_Link);
    const int64_t real_ndx = m_row_indexes.get(row_ndx);
    REALM_ASSERT(real_ndx != detached_ref);
    m_table->set_link(column_ndx, to_size_t(real_ndx), target_row_ndx);
}

inline void TableView::nullify_link(size_t column_ndx, size_t row_ndx)
{
    REALM_ASSERT_INDEX_AND_TYPE(column_ndx, row_ndx, type_Link);
    const int64_t real_ndx = m_row_indexes.get(row_ndx);
    REALM_ASSERT(real_ndx != detached_ref);
    m_table->nullify_link(column_ndx, to_size_t(real_ndx));
}

} // namespace realm

#endif // REALM_TABLE_VIEW_HPP<|MERGE_RESOLUTION|>--- conflicted
+++ resolved
@@ -367,11 +367,7 @@
     /// Construct empty view, ready for addition of row indices.
     TableViewBase(Table* parent);
     TableViewBase(Table* parent, Query& query, size_t start, size_t end, size_t limit);
-<<<<<<< HEAD
-    TableViewBase(Table* parent, Table* linked_table, size_t column, BasicRowExpr<const Table> row);
-=======
-    TableViewBase(Table *parent, size_t column, BasicRowExpr<const Table> row);
->>>>>>> 607e084d
+    TableViewBase(Table* parent, size_t column, BasicRowExpr<const Table> row);
 
     /// Copy constructor.
     TableViewBase(const TableViewBase&);
@@ -756,11 +752,7 @@
     m_row_indexes.get_root_array()->init_from_ref(ref_guard.release());
 }
 
-<<<<<<< HEAD
-inline TableViewBase::TableViewBase(Table* parent, Table* linked_table, size_t column, BasicRowExpr<const Table> row):
-=======
-inline TableViewBase::TableViewBase(Table *parent, size_t column, BasicRowExpr<const Table> row):
->>>>>>> 607e084d
+inline TableViewBase::TableViewBase(Table* parent, size_t column, BasicRowExpr<const Table> row):
     RowIndexes(IntegerColumn::unattached_root_tag(), Allocator::get_default()),
     m_table(parent->get_table_ref()), // Throws
     m_linked_column(&parent->get_column_link_base(column).get_backlink_column()),
